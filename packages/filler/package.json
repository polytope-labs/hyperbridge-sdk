{
	"name": "@hyperbridge/filler",
	"version": "0.1.0",
	"description": "Intent filler package for hyperbridge",
	"main": "dist/index.js",
	"types": "dist/index.d.ts",
	"type": "module",
	"exports": {
		".": {
			"import": "./dist/index.js",
			"require": "./dist/index.cjs"
		}
	},
	"files": [
		"dist"
	],
	"scripts": {
		"build": "pnpm generate-config && tsup",
		"prepublishOnly": "npm run build",
		"test": "vitest --watch=false --maxConcurrency=1",
		"test:watch": "vitest",
		"lint": "biome lint .",
		"lint:fix": "biome lint --write .",
		"format": "prettier --write \"src/**/*.ts\"",
		"generate-config": "node scripts/generate-chain-config.js"
	},
	"devDependencies": {
		"@biomejs/biome": "^1.9.4",
		"@iarna/toml": "^3.0.0",
		"@types/node": "^22.13.5",
		"@vitest/coverage-v8": "^3.0.7",
		"tsup": "^8.4.0",
		"typescript": "^5.7.3",
		"vite-tsconfig-paths": "^5.1.4",
		"vitest": "^3.0.7"
	},
	"publishConfig": {
		"access": "public"
	},
	"engineStrict": true,
	"engines": {
		"node": ">=18.0.0"
	},
	"dependencies": {
		"@polkadot/api": "^15.9.1",
		"@polkadot/util-crypto": "^13.4.4",
<<<<<<< HEAD
=======
		"@safe-global/api-kit": "^3.0.1",
		"@safe-global/protocol-kit": "^6.0.4",
		"@safe-global/types-kit": "^2.0.1",
		"ckb-mmr-wasm": "link:wasm-b",
>>>>>>> f843080b
		"dotenv": "^16.4.7",
		"ethers": "^5.7.2",
		"hyperbridge-sdk": "workspace:*",
		"p-queue": "^8.1.0",
		"scale-ts": "^1.6.1",
		"viem": "^2.23.5"
	}
}<|MERGE_RESOLUTION|>--- conflicted
+++ resolved
@@ -44,13 +44,10 @@
 	"dependencies": {
 		"@polkadot/api": "^15.9.1",
 		"@polkadot/util-crypto": "^13.4.4",
-<<<<<<< HEAD
-=======
 		"@safe-global/api-kit": "^3.0.1",
 		"@safe-global/protocol-kit": "^6.0.4",
 		"@safe-global/types-kit": "^2.0.1",
 		"ckb-mmr-wasm": "link:wasm-b",
->>>>>>> f843080b
 		"dotenv": "^16.4.7",
 		"ethers": "^5.7.2",
 		"hyperbridge-sdk": "workspace:*",
