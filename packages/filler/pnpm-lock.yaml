--- conflicted
+++ resolved
@@ -14,8 +14,6 @@
       '@polkadot/util-crypto':
         specifier: ^13.4.4
         version: 13.4.4(@polkadot/util@13.4.4)
-<<<<<<< HEAD
-=======
       '@safe-global/api-kit':
         specifier: ^3.0.1
         version: 3.0.1(typescript@5.8.3)
@@ -28,7 +26,6 @@
       ckb-mmr-wasm:
         specifier: link:wasm-b
         version: link:wasm-b
->>>>>>> f843080b
       dotenv:
         specifier: ^16.4.7
         version: 16.5.0
