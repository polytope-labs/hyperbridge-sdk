{
<<<<<<< HEAD
  "name": "@hyperbridge/sdk",
  "version": "1.3.25",
  "description": "The hyperclient SDK provides utilities for querying proofs and statuses for cross-chain requests from HyperBridge.",
  "type": "module",
  "types": "./dist/node/index.d.ts",
  "exports": {
    ".": {
      "browser": "./dist/browser/index.js",
      "import": "./dist/node/index.js"
    },
    "./plugins/vite": {
      "import": "./plugins/vite.js",
      "types": "./plugins/vite.d.ts"
    }
  },
  "files": [
    "dist",
    "plugins"
  ],
  "keywords": [
    "hyperbridge",
    "indexer",
    "subquery",
    "graphql",
    "substrate",
    "blockchain",
    "interoperability",
    "cryptocurrency",
    "evm"
  ],
  "homepage": "https://github.com/polytope-labs/hyperbridge-sdk#readme",
  "bugs": {
    "url": "https://github.com/polytope-labs/hyperbridge-sdk/issues"
  },
  "repository": {
    "type": "git",
    "url": "git+https://github.com/polytope-labs/hyperbridge-sdk.git"
  },
  "license": "ISC",
  "author": "Polytope Labs",
  "scripts": {
    "build": "pnpm run build:browser && pnpm run build:node",
    "build:node": "tsup --config tsup-node.config.ts",
    "build:browser": "tsup --config tsup-browser.config.ts",
    "prepublishOnly": "npm run build",
    "test": "npm run test:concurrent && npm run test:sequence",
    "test:file": "vitest --watch=false --maxConcurrency=1",
    "test:concurrent": "vitest --watch=false --exclude=./src/tests/sequential",
    "test:sequence": "vitest --watch=false --sequence.concurrent=false ./src/tests/sequential/**",
    "test:requests": "vitest --watch=false --sequence.concurrent=false ./src/tests/sequential/requests.test.ts",
    "test:intent-gateway": "vitest --watch=false --sequence.concurrent=false ./src/tests/sequential/intentGateway.test.ts",
    "test:token-gateway": "vitest --watch=false --sequence.concurrent=false ./src/tests/sequential/tokenGateway.test.ts",
    "test:evm-substrate": "vitest --watch=false --sequence.concurrent=false ./src/tests/sequential/evm-substrate.test.ts",
    "test:watch": "vitest --exclude=./src/tests/sequential",
    "lint": "biome lint .",
    "lint:fix": "biome lint --write .",
    "format": "prettier --write \"src/**/*.ts\""
  },
  "dependencies": {
    "@async-generator/merge-race": "^1.0.3",
    "@polkadot/api": "latest",
    "@polkadot/types": "latest",
    "@polkadot/util": "latest",
    "@polkadot/util-crypto": "latest",
    "@types/lodash-es": "^4.17.12",
    "consola": "^3.4.2",
    "decimal.js": "^10.5.0",
    "graphql": "^16.10.0",
    "graphql-request": "^7.1.2",
    "lodash-es": "^4.17.15",
    "rpc-websocket-client": "^1.1.4",
    "scale-ts": "^1.6.1",
    "std-env": "^3.9.0",
    "ts-pattern": "^5.6.2",
    "viem": "^2.34.0"
  },
  "devDependencies": {
    "@biomejs/biome": "^1.9.4",
    "@hyperbridge/filler": "workspace:*",
    "@iarna/toml": "^2.2.5",
    "@polkadot/keyring": "latest",
    "@polytope-labs/hyperclient": "1.2.0",
    "@types/node": "^22.13.5",
    "@vitest/coverage-v8": "^3.1.4",
    "dotenv": "^16.4.7",
    "jsdom": "^26.0.0",
    "log-timestamp": "^0.3.0",
    "tsup": "^8.4.0",
    "typescript": "^5.7.3",
    "vite-tsconfig-paths": "^5.1.4",
    "vitest": "^3.1.4"
  },
  "resolutions": {
    "@polkadot/api": "^16.4.6",
    "@polkadot/api-augment": "^16.4.6",
    "@polkadot/api-base": "^16.4.6",
    "@polkadot/api-contract": "^16.4.6",
    "@polkadot/api-derive": "^16.4.6",
    "@polkadot/hw-ledger": "^13.5.6",
    "@polkadot/keyring": "^13.5.6",
    "@polkadot/networks": "^13.5.6",
    "@polkadot/phishing": "^0.25.18",
    "@polkadot/rpc-augment": "^16.4.6",
    "@polkadot/rpc-core": "^16.4.6",
    "@polkadot/rpc-provider": "^16.4.6",
    "@polkadot/typegen": "^16.4.6",
    "@polkadot/types": "^16.4.6",
    "@polkadot/types-augment": "^16.4.6",
    "@polkadot/types-codec": "^16.4.6",
    "@polkadot/types-create": "^16.4.6",
    "@polkadot/types-known": "^16.4.6",
    "@polkadot/types-support": "^16.4.6",
    "@polkadot/util": "^13.5.6",
    "@polkadot/util-crypto": "^13.5.6",
    "@polkadot/wasm-crypto": "^7.5.1",
    "@polkadot/x-bigint": "^13.5.6",
    "@polkadot/x-fetch": "^13.5.6",
    "@polkadot/x-global": "^13.5.6",
    "@polkadot/x-randomvalues": "^13.5.6",
    "@polkadot/x-textdecoder": "^13.5.6",
    "@polkadot/x-textencoder": "^13.5.6",
    "@polkadot/x-ws": "^13.5.6",
    "typescript": "^5.5.4"
  },
  "peerDependencies": {
    "vite": "^5.0.0 || ^6.0.0"
  },
  "publishConfig": {
    "access": "public"
  },
  "engineStrict": true,
  "engines": {
    "node": ">=22.x.x"
  }
=======
	"name": "@hyperbridge/sdk",
	"version": "1.4.0",
	"description": "The hyperclient SDK provides utilities for querying proofs and statuses for cross-chain requests from HyperBridge.",
	"type": "module",
	"types": "./dist/node/index.d.ts",
	"exports": {
		".": {
			"browser": "./dist/browser/index.js",
			"import": "./dist/node/index.js"
		},
		"./plugins/vite": {
			"import": "./plugins/vite.js",
			"types": "./plugins/vite.d.ts"
		}
	},
	"files": [
		"dist",
		"plugins"
	],
	"keywords": [
		"hyperbridge",
		"indexer",
		"subquery",
		"graphql",
		"substrate",
		"blockchain",
		"interoperability",
		"cryptocurrency",
		"evm"
	],
	"homepage": "https://github.com/polytope-labs/hyperbridge-sdk#readme",
	"bugs": {
		"url": "https://github.com/polytope-labs/hyperbridge-sdk/issues"
	},
	"repository": {
		"type": "git",
		"url": "git+https://github.com/polytope-labs/hyperbridge-sdk.git"
	},
	"license": "ISC",
	"author": "Polytope Labs",
	"scripts": {
		"build": "pnpm run generate:config && pnpm run build:browser && pnpm run build:node",
		"build:node": "tsup --config tsup-node.config.ts",
		"build:browser": "tsup --config tsup-browser.config.ts",
		"prepublishOnly": "npm run build",
		"postinstall": "pnpm run build",
		"generate:config": "node scripts/generate-chain-config.js",
		"test": "npm run test:concurrent && npm run test:sequence",
		"test:file": "vitest --watch=false --maxConcurrency=1",
		"test:concurrent": "vitest --watch=false --exclude=./src/tests/sequential",
		"test:sequence": "vitest --watch=false --sequence.concurrent=false ./src/tests/sequential/**",
		"test:requests": "vitest --watch=false --sequence.concurrent=false ./src/tests/sequential/requests.test.ts",
		"test:intent-gateway": "vitest --watch=false --sequence.concurrent=false ./src/tests/sequential/intentGateway.test.ts",
		"test:token-gateway": "vitest --watch=false --sequence.concurrent=false ./src/tests/sequential/tokenGateway.test.ts",
		"test:evm-substrate": "vitest --watch=false --sequence.concurrent=false ./src/tests/sequential/evm-substrate.test.ts",
		"test:watch": "vitest --exclude=./src/tests/sequential",
		"lint": "biome lint .",
		"lint:fix": "biome lint --write .",
		"format": "prettier --write \"src/**/*.ts\""
	},
	"dependencies": {
		"@async-generator/merge-race": "^1.0.3",
		"@polkadot/api": "latest",
		"@polkadot/types": "latest",
		"@polkadot/util": "latest",
		"@polkadot/util-crypto": "latest",
		"@types/lodash-es": "^4.17.12",
		"consola": "^3.4.2",
		"decimal.js": "^10.5.0",
		"graphql": "^16.10.0",
		"graphql-request": "^7.1.2",
		"lodash-es": "^4.17.15",
		"rpc-websocket-client": "^1.1.4",
		"scale-ts": "^1.6.1",
		"std-env": "^3.9.0",
		"ts-pattern": "^5.6.2",
		"viem": "^2.34.0"
	},
	"devDependencies": {
		"@biomejs/biome": "^1.9.4",
		"@iarna/toml": "^2.2.5",
		"@polkadot/keyring": "latest",
		"@polytope-labs/hyperclient": "1.2.0",
		"@types/node": "^22.13.5",
		"@vitest/coverage-v8": "^3.1.4",
		"dotenv": "^16.4.7",
		"jsdom": "^26.0.0",
		"log-timestamp": "^0.3.0",
		"tsup": "^8.4.0",
		"typescript": "^5.7.3",
		"vite-tsconfig-paths": "^5.1.4",
		"vitest": "^3.1.4"
	},
	"resolutions": {
		"@polkadot/api": "^16.4.6",
		"@polkadot/api-augment": "^16.4.6",
		"@polkadot/api-base": "^16.4.6",
		"@polkadot/api-contract": "^16.4.6",
		"@polkadot/api-derive": "^16.4.6",
		"@polkadot/hw-ledger": "^13.5.6",
		"@polkadot/keyring": "^13.5.6",
		"@polkadot/networks": "^13.5.6",
		"@polkadot/phishing": "^0.25.18",
		"@polkadot/rpc-augment": "^16.4.6",
		"@polkadot/rpc-core": "^16.4.6",
		"@polkadot/rpc-provider": "^16.4.6",
		"@polkadot/typegen": "^16.4.6",
		"@polkadot/types": "^16.4.6",
		"@polkadot/types-augment": "^16.4.6",
		"@polkadot/types-codec": "^16.4.6",
		"@polkadot/types-create": "^16.4.6",
		"@polkadot/types-known": "^16.4.6",
		"@polkadot/types-support": "^16.4.6",
		"@polkadot/util": "^13.5.6",
		"@polkadot/util-crypto": "^13.5.6",
		"@polkadot/wasm-crypto": "^7.5.1",
		"@polkadot/x-bigint": "^13.5.6",
		"@polkadot/x-fetch": "^13.5.6",
		"@polkadot/x-global": "^13.5.6",
		"@polkadot/x-randomvalues": "^13.5.6",
		"@polkadot/x-textdecoder": "^13.5.6",
		"@polkadot/x-textencoder": "^13.5.6",
		"@polkadot/x-ws": "^13.5.6",
		"typescript": "^5.5.4"
	},
	"peerDependencies": {
		"vite": "^5.0.0 || ^6.0.0"
	},
	"publishConfig": {
		"access": "public"
	},
	"engineStrict": true,
	"engines": {
		"node": ">=22.x.x"
	}
>>>>>>> 91374a85
}<|MERGE_RESOLUTION|>--- conflicted
+++ resolved
@@ -1,140 +1,4 @@
 {
-<<<<<<< HEAD
-  "name": "@hyperbridge/sdk",
-  "version": "1.3.25",
-  "description": "The hyperclient SDK provides utilities for querying proofs and statuses for cross-chain requests from HyperBridge.",
-  "type": "module",
-  "types": "./dist/node/index.d.ts",
-  "exports": {
-    ".": {
-      "browser": "./dist/browser/index.js",
-      "import": "./dist/node/index.js"
-    },
-    "./plugins/vite": {
-      "import": "./plugins/vite.js",
-      "types": "./plugins/vite.d.ts"
-    }
-  },
-  "files": [
-    "dist",
-    "plugins"
-  ],
-  "keywords": [
-    "hyperbridge",
-    "indexer",
-    "subquery",
-    "graphql",
-    "substrate",
-    "blockchain",
-    "interoperability",
-    "cryptocurrency",
-    "evm"
-  ],
-  "homepage": "https://github.com/polytope-labs/hyperbridge-sdk#readme",
-  "bugs": {
-    "url": "https://github.com/polytope-labs/hyperbridge-sdk/issues"
-  },
-  "repository": {
-    "type": "git",
-    "url": "git+https://github.com/polytope-labs/hyperbridge-sdk.git"
-  },
-  "license": "ISC",
-  "author": "Polytope Labs",
-  "scripts": {
-    "build": "pnpm run build:browser && pnpm run build:node",
-    "build:node": "tsup --config tsup-node.config.ts",
-    "build:browser": "tsup --config tsup-browser.config.ts",
-    "prepublishOnly": "npm run build",
-    "test": "npm run test:concurrent && npm run test:sequence",
-    "test:file": "vitest --watch=false --maxConcurrency=1",
-    "test:concurrent": "vitest --watch=false --exclude=./src/tests/sequential",
-    "test:sequence": "vitest --watch=false --sequence.concurrent=false ./src/tests/sequential/**",
-    "test:requests": "vitest --watch=false --sequence.concurrent=false ./src/tests/sequential/requests.test.ts",
-    "test:intent-gateway": "vitest --watch=false --sequence.concurrent=false ./src/tests/sequential/intentGateway.test.ts",
-    "test:token-gateway": "vitest --watch=false --sequence.concurrent=false ./src/tests/sequential/tokenGateway.test.ts",
-    "test:evm-substrate": "vitest --watch=false --sequence.concurrent=false ./src/tests/sequential/evm-substrate.test.ts",
-    "test:watch": "vitest --exclude=./src/tests/sequential",
-    "lint": "biome lint .",
-    "lint:fix": "biome lint --write .",
-    "format": "prettier --write \"src/**/*.ts\""
-  },
-  "dependencies": {
-    "@async-generator/merge-race": "^1.0.3",
-    "@polkadot/api": "latest",
-    "@polkadot/types": "latest",
-    "@polkadot/util": "latest",
-    "@polkadot/util-crypto": "latest",
-    "@types/lodash-es": "^4.17.12",
-    "consola": "^3.4.2",
-    "decimal.js": "^10.5.0",
-    "graphql": "^16.10.0",
-    "graphql-request": "^7.1.2",
-    "lodash-es": "^4.17.15",
-    "rpc-websocket-client": "^1.1.4",
-    "scale-ts": "^1.6.1",
-    "std-env": "^3.9.0",
-    "ts-pattern": "^5.6.2",
-    "viem": "^2.34.0"
-  },
-  "devDependencies": {
-    "@biomejs/biome": "^1.9.4",
-    "@hyperbridge/filler": "workspace:*",
-    "@iarna/toml": "^2.2.5",
-    "@polkadot/keyring": "latest",
-    "@polytope-labs/hyperclient": "1.2.0",
-    "@types/node": "^22.13.5",
-    "@vitest/coverage-v8": "^3.1.4",
-    "dotenv": "^16.4.7",
-    "jsdom": "^26.0.0",
-    "log-timestamp": "^0.3.0",
-    "tsup": "^8.4.0",
-    "typescript": "^5.7.3",
-    "vite-tsconfig-paths": "^5.1.4",
-    "vitest": "^3.1.4"
-  },
-  "resolutions": {
-    "@polkadot/api": "^16.4.6",
-    "@polkadot/api-augment": "^16.4.6",
-    "@polkadot/api-base": "^16.4.6",
-    "@polkadot/api-contract": "^16.4.6",
-    "@polkadot/api-derive": "^16.4.6",
-    "@polkadot/hw-ledger": "^13.5.6",
-    "@polkadot/keyring": "^13.5.6",
-    "@polkadot/networks": "^13.5.6",
-    "@polkadot/phishing": "^0.25.18",
-    "@polkadot/rpc-augment": "^16.4.6",
-    "@polkadot/rpc-core": "^16.4.6",
-    "@polkadot/rpc-provider": "^16.4.6",
-    "@polkadot/typegen": "^16.4.6",
-    "@polkadot/types": "^16.4.6",
-    "@polkadot/types-augment": "^16.4.6",
-    "@polkadot/types-codec": "^16.4.6",
-    "@polkadot/types-create": "^16.4.6",
-    "@polkadot/types-known": "^16.4.6",
-    "@polkadot/types-support": "^16.4.6",
-    "@polkadot/util": "^13.5.6",
-    "@polkadot/util-crypto": "^13.5.6",
-    "@polkadot/wasm-crypto": "^7.5.1",
-    "@polkadot/x-bigint": "^13.5.6",
-    "@polkadot/x-fetch": "^13.5.6",
-    "@polkadot/x-global": "^13.5.6",
-    "@polkadot/x-randomvalues": "^13.5.6",
-    "@polkadot/x-textdecoder": "^13.5.6",
-    "@polkadot/x-textencoder": "^13.5.6",
-    "@polkadot/x-ws": "^13.5.6",
-    "typescript": "^5.5.4"
-  },
-  "peerDependencies": {
-    "vite": "^5.0.0 || ^6.0.0"
-  },
-  "publishConfig": {
-    "access": "public"
-  },
-  "engineStrict": true,
-  "engines": {
-    "node": ">=22.x.x"
-  }
-=======
 	"name": "@hyperbridge/sdk",
 	"version": "1.4.0",
 	"description": "The hyperclient SDK provides utilities for querying proofs and statuses for cross-chain requests from HyperBridge.",
@@ -176,12 +40,10 @@
 	"license": "ISC",
 	"author": "Polytope Labs",
 	"scripts": {
-		"build": "pnpm run generate:config && pnpm run build:browser && pnpm run build:node",
+    	"build": "pnpm run build:browser && pnpm run build:node",
 		"build:node": "tsup --config tsup-node.config.ts",
 		"build:browser": "tsup --config tsup-browser.config.ts",
 		"prepublishOnly": "npm run build",
-		"postinstall": "pnpm run build",
-		"generate:config": "node scripts/generate-chain-config.js",
 		"test": "npm run test:concurrent && npm run test:sequence",
 		"test:file": "vitest --watch=false --maxConcurrency=1",
 		"test:concurrent": "vitest --watch=false --exclude=./src/tests/sequential",
@@ -270,5 +132,4 @@
 	"engines": {
 		"node": ">=22.x.x"
 	}
->>>>>>> 91374a85
 }