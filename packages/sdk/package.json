{
	"name": "@hyperbridge/sdk",
<<<<<<< HEAD
	"version": "1.3.27",
=======
	"version": "1.4.0",
>>>>>>> 5461c235
	"description": "The hyperclient SDK provides utilities for querying proofs and statuses for cross-chain requests from HyperBridge.",
	"type": "module",
	"types": "./dist/node/index.d.ts",
	"exports": {
		".": {
			"browser": "./dist/browser/index.js",
			"import": "./dist/node/index.js"
		},
		"./plugins/vite": {
			"import": "./plugins/vite.js",
			"types": "./plugins/vite.d.ts"
		}
	},
	"files": [
		"dist",
		"plugins"
	],
	"keywords": [
		"hyperbridge",
		"indexer",
		"subquery",
		"graphql",
		"substrate",
		"blockchain",
		"interoperability",
		"cryptocurrency",
		"evm"
	],
	"homepage": "https://github.com/polytope-labs/hyperbridge-sdk#readme",
	"bugs": {
		"url": "https://github.com/polytope-labs/hyperbridge-sdk/issues"
	},
	"repository": {
		"type": "git",
		"url": "git+https://github.com/polytope-labs/hyperbridge-sdk.git"
	},
	"license": "ISC",
	"author": "Polytope Labs",
	"scripts": {
    	"build": "pnpm run build:browser && pnpm run build:node",
		"build:node": "tsup --config tsup-node.config.ts",
		"build:browser": "tsup --config tsup-browser.config.ts",
		"prepublishOnly": "npm run build",
		"test": "npm run test:concurrent && npm run test:sequence",
		"test:file": "vitest --watch=false --maxConcurrency=1",
		"test:concurrent": "vitest --watch=false --exclude=./src/tests/sequential",
		"test:sequence": "vitest --watch=false --sequence.concurrent=false ./src/tests/sequential/**",
		"test:requests": "vitest --watch=false --sequence.concurrent=false ./src/tests/sequential/requests.test.ts",
		"test:intent-gateway": "vitest --watch=false --sequence.concurrent=false ./src/tests/sequential/intentGateway.test.ts",
		"test:token-gateway": "vitest --watch=false --sequence.concurrent=false ./src/tests/sequential/tokenGateway.test.ts",
		"test:evm-substrate": "vitest --watch=false --sequence.concurrent=false ./src/tests/sequential/evm-substrate.test.ts",
		"test:watch": "vitest --exclude=./src/tests/sequential",
		"lint": "biome lint .",
		"lint:fix": "biome lint --write .",
		"format": "prettier --write \"src/**/*.ts\""
	},
	"dependencies": {
		"@async-generator/merge-race": "^1.0.3",
		"@polkadot/api": "latest",
		"@polkadot/types": "latest",
		"@polkadot/util": "latest",
		"@polkadot/util-crypto": "latest",
		"@types/lodash-es": "^4.17.12",
		"consola": "^3.4.2",
		"decimal.js": "^10.5.0",
		"graphql": "^16.10.0",
		"graphql-request": "^7.1.2",
		"lodash-es": "^4.17.15",
		"rpc-websocket-client": "^1.1.4",
		"scale-ts": "^1.6.1",
		"std-env": "^3.9.0",
		"ts-pattern": "^5.6.2",
		"viem": "^2.34.0"
	},
	"devDependencies": {
		"@biomejs/biome": "^1.9.4",
		"@iarna/toml": "^2.2.5",
		"@polkadot/keyring": "latest",
		"@polytope-labs/hyperclient": "1.2.0",
		"@types/node": "^22.13.5",
		"@vitest/coverage-v8": "^3.1.4",
		"dotenv": "^16.4.7",
		"jsdom": "^26.0.0",
		"log-timestamp": "^0.3.0",
		"tsup": "^8.4.0",
		"typescript": "^5.7.3",
		"vite-tsconfig-paths": "^5.1.4",
		"vitest": "^3.1.4"
	},
	"resolutions": {
		"@polkadot/api": "^16.4.6",
		"@polkadot/api-augment": "^16.4.6",
		"@polkadot/api-base": "^16.4.6",
		"@polkadot/api-contract": "^16.4.6",
		"@polkadot/api-derive": "^16.4.6",
		"@polkadot/hw-ledger": "^13.5.6",
		"@polkadot/keyring": "^13.5.6",
		"@polkadot/networks": "^13.5.6",
		"@polkadot/phishing": "^0.25.18",
		"@polkadot/rpc-augment": "^16.4.6",
		"@polkadot/rpc-core": "^16.4.6",
		"@polkadot/rpc-provider": "^16.4.6",
		"@polkadot/typegen": "^16.4.6",
		"@polkadot/types": "^16.4.6",
		"@polkadot/types-augment": "^16.4.6",
		"@polkadot/types-codec": "^16.4.6",
		"@polkadot/types-create": "^16.4.6",
		"@polkadot/types-known": "^16.4.6",
		"@polkadot/types-support": "^16.4.6",
		"@polkadot/util": "^13.5.6",
		"@polkadot/util-crypto": "^13.5.6",
		"@polkadot/wasm-crypto": "^7.5.1",
		"@polkadot/x-bigint": "^13.5.6",
		"@polkadot/x-fetch": "^13.5.6",
		"@polkadot/x-global": "^13.5.6",
		"@polkadot/x-randomvalues": "^13.5.6",
		"@polkadot/x-textdecoder": "^13.5.6",
		"@polkadot/x-textencoder": "^13.5.6",
		"@polkadot/x-ws": "^13.5.6",
		"typescript": "^5.5.4"
	},
	"peerDependencies": {
		"vite": "^5.0.0 || ^6.0.0"
	},
	"publishConfig": {
		"access": "public"
	},
	"engineStrict": true,
	"engines": {
		"node": ">=22.x.x"
	}
}<|MERGE_RESOLUTION|>--- conflicted
+++ resolved
@@ -1,10 +1,6 @@
 {
 	"name": "@hyperbridge/sdk",
-<<<<<<< HEAD
-	"version": "1.3.27",
-=======
 	"version": "1.4.0",
->>>>>>> 5461c235
 	"description": "The hyperclient SDK provides utilities for querying proofs and statuses for cross-chain requests from HyperBridge.",
 	"type": "module",
 	"types": "./dist/node/index.d.ts",
