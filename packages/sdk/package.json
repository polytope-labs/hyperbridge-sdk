{
	"name": "@hyperbridge/sdk",
<<<<<<< HEAD
	"version": "1.3.19",
=======
	"version": "1.3.20",
>>>>>>> df8508fe
	"description": "The hyperclient SDK provides utilities for querying proofs and statuses for cross-chain requests from HyperBridge.",
	"type": "module",
	"types": "./dist/node/index.d.ts",
	"exports": {
		".": {
			"browser": "./dist/browser/index.js",
			"import": "./dist/node/index.js"
		},
		"./plugins/vite": {
			"import": "./plugins/vite.js",
			"types": "./plugins/vite.d.ts"
		}
	},
	"files": [
		"dist",
		"plugins"
	],
	"keywords": [
		"hyperbridge",
		"indexer",
		"subquery",
		"graphql",
		"substrate",
		"blockchain",
		"interoperability",
		"cryptocurrency",
		"evm"
	],
	"homepage": "https://github.com/polytope-labs/hyperbridge-sdk#readme",
	"bugs": {
		"url": "https://github.com/polytope-labs/hyperbridge-sdk/issues"
	},
	"repository": {
		"type": "git",
		"url": "git+https://github.com/polytope-labs/hyperbridge-sdk.git"
	},
	"license": "ISC",
	"author": "Polytope Labs",
	"scripts": {
		"build": "pnpm run generate:config && pnpm run build:browser && pnpm run build:node",
		"build:node": "tsup --config tsup-node.config.ts",
		"build:browser": "tsup --config tsup-browser.config.ts",
		"prepublishOnly": "npm run build",
		"postinstall": "pnpm run build",
		"generate:config": "node scripts/generate-chain-config.js",
		"test": "npm run test:concurrent && npm run test:sequence",
		"test:file": "vitest --watch=false --maxConcurrency=1",
		"test:concurrent": "vitest --watch=false --exclude=./src/tests/sequential",
		"test:sequence": "vitest --watch=false --sequence.concurrent=false ./src/tests/sequential/**",
		"test:requests": "vitest --watch=false --sequence.concurrent=false ./src/tests/sequential/requests.test.ts",
		"test:intent-gateway": "vitest --watch=false --sequence.concurrent=false ./src/tests/sequential/intentGateway.test.ts",
		"test:token-gateway": "vitest --watch=false --sequence.concurrent=false ./src/tests/sequential/tokenGateway.test.ts",
		"test:evm-substrate": "vitest --watch=false --sequence.concurrent=false ./src/tests/sequential/evm-substrate.test.ts",
		"test:watch": "vitest --exclude=./src/tests/sequential",
		"lint": "biome lint .",
		"lint:fix": "biome lint --write .",
		"format": "prettier --write \"src/**/*.ts\""
	},
	"dependencies": {
		"@async-generator/merge-race": "^1.0.3",
		"@polkadot/api": "latest",
		"@polkadot/types": "latest",
		"@polkadot/util": "latest",
		"@polkadot/util-crypto": "latest",
		"@types/lodash-es": "^4.17.12",
		"consola": "^3.4.2",
		"decimal.js": "^10.5.0",
		"graphql": "^16.10.0",
		"graphql-request": "^7.1.2",
		"lodash-es": "^4.17.15",
		"rpc-websocket-client": "^1.1.4",
		"scale-ts": "^1.6.1",
		"std-env": "^3.9.0",
		"ts-pattern": "^5.6.2",
		"viem": "^2.34.0"
	},
	"devDependencies": {
		"@biomejs/biome": "^1.9.4",
		"@hyperbridge/filler": "workspace:*",
		"@iarna/toml": "^2.2.5",
		"@polkadot/keyring": "latest",
		"@polytope-labs/hyperclient": "1.2.0",
		"@types/node": "^22.13.5",
		"@vitest/coverage-v8": "^3.1.4",
		"dotenv": "^16.4.7",
		"jsdom": "^26.0.0",
		"log-timestamp": "^0.3.0",
		"tsup": "^8.4.0",
		"typescript": "^5.7.3",
		"vite-tsconfig-paths": "^5.1.4",
		"vitest": "^3.1.4"
	},
	"resolutions": {
		"@polkadot/api": "^16.4.6",
		"@polkadot/api-augment": "^16.4.6",
		"@polkadot/api-base": "^16.4.6",
		"@polkadot/api-contract": "^16.4.6",
		"@polkadot/api-derive": "^16.4.6",
		"@polkadot/hw-ledger": "^13.5.6",
		"@polkadot/keyring": "^13.5.6",
		"@polkadot/networks": "^13.5.6",
		"@polkadot/phishing": "^0.25.18",
		"@polkadot/rpc-augment": "^16.4.6",
		"@polkadot/rpc-core": "^16.4.6",
		"@polkadot/rpc-provider": "^16.4.6",
		"@polkadot/typegen": "^16.4.6",
		"@polkadot/types": "^16.4.6",
		"@polkadot/types-augment": "^16.4.6",
		"@polkadot/types-codec": "^16.4.6",
		"@polkadot/types-create": "^16.4.6",
		"@polkadot/types-known": "^16.4.6",
		"@polkadot/types-support": "^16.4.6",
		"@polkadot/util": "^13.5.6",
		"@polkadot/util-crypto": "^13.5.6",
		"@polkadot/wasm-crypto": "^7.5.1",
		"@polkadot/x-bigint": "^13.5.6",
		"@polkadot/x-fetch": "^13.5.6",
		"@polkadot/x-global": "^13.5.6",
		"@polkadot/x-randomvalues": "^13.5.6",
		"@polkadot/x-textdecoder": "^13.5.6",
		"@polkadot/x-textencoder": "^13.5.6",
		"@polkadot/x-ws": "^13.5.6",
		"typescript": "^5.5.4"
	},
	"peerDependencies": {
		"vite": "^5.0.0 || ^6.0.0"
	},
	"publishConfig": {
		"access": "public"
	},
	"engineStrict": true,
	"engines": {
		"node": ">=22.x.x"
	}
}<|MERGE_RESOLUTION|>--- conflicted
+++ resolved
@@ -1,10 +1,6 @@
 {
 	"name": "@hyperbridge/sdk",
-<<<<<<< HEAD
-	"version": "1.3.19",
-=======
-	"version": "1.3.20",
->>>>>>> df8508fe
+	"version": "1.3.21",
 	"description": "The hyperclient SDK provides utilities for querying proofs and statuses for cross-chain requests from HyperBridge.",
 	"type": "module",
 	"types": "./dist/node/index.d.ts",
