import {
	bytes32ToBytes20,
	bytes20ToBytes32,
	constructRedeemEscrowRequestBody,
	getStorageSlot,
	ADDRESS_ZERO,
	MOCK_ADDRESS,
	ERC20Method,
	adjustFeeDecimals,
	fetchPrice,
	parseStateMachineId,
	orderCommitment,
	sleep,
	getRequestCommitment,
	waitForChallengePeriod,
	retryPromise,
<<<<<<< HEAD
	UniversalRouterCommands,
=======
	maxBigInt,
>>>>>>> 030b2d98
} from "@/utils"
import {
	encodeFunctionData,
	formatUnits,
	hexToString,
	maxUint256,
	pad,
	parseUnits,
	toHex,
	encodePacked,
	encodeAbiParameters,
	parseAbiParameters,
	erc20Abi,
} from "viem"
import {
	DispatchPost,
	IGetRequest,
	IHyperbridgeConfig,
	RequestStatus,
	type FillOptions,
	type HexString,
	type IPostRequest,
	type Order,
	type Transaction,
} from "@/types"
import IntentGatewayABI from "@/abis/IntentGateway"
import UniswapRouterV2 from "@/abis/uniswapRouterV2"
import UniswapV3Quoter from "@/abis/uniswapV3Quoter"
import { UNISWAP_V4_QUOTER_ABI } from "@/abis/uniswapV4Quoter"
import type { EvmChain } from "@/chains/evm"
import { Decimal } from "decimal.js"
import { getChain, IGetRequestMessage, IProof, requestCommitmentKey, SubstrateChain } from "@/chain"
import { IndexerClient } from "@/client"
import { PERMIT2_ABI } from "@/abis/permit2"
import universalRouter from "@/abis/universalRouter"

/**
 * IntentGateway handles cross-chain intent operations between EVM chains.
 * It provides functionality for estimating fill orders, finding optimal swap protocols,
 * and checking order statuses across different chains.
 */
export class IntentGateway {
	/**
	 * Creates a new IntentGateway instance for cross-chain operations.
	 * @param source - The source EVM chain
	 * @param dest - The destination EVM chain
	 */
	constructor(
		public readonly source: EvmChain,
		public readonly dest: EvmChain,
	) {}

	/**
	 * Estimates the total cost required to fill an order, including gas fees, relayer fees,
	 * protocol fees, and swap operations.
	 *
	 * @param order - The order to estimate fill costs for
	 * @returns An object containing the estimated cost in both fee token and native token, plus the post request calldata
	 */
	async estimateFillOrder(
		order: Order,
	): Promise<{ feeTokenAmount: bigint; nativeTokenAmount: bigint; postRequestCalldata: HexString }> {
		const postRequest: IPostRequest = {
			source: order.destChain,
			dest: order.sourceChain,
			body: constructRedeemEscrowRequestBody(order, MOCK_ADDRESS),
			timeoutTimestamp: 0n,
			nonce: await this.source.getHostNonce(),
			from: this.source.config.getIntentGatewayAddress(order.destChain),
			to: this.source.config.getIntentGatewayAddress(order.sourceChain),
		}

		const { decimals: sourceChainFeeTokenDecimals } = await this.source.getFeeTokenWithDecimals()

		const { address: destChainFeeTokenAddress, decimals: destChainFeeTokenDecimals } =
			await this.dest.getFeeTokenWithDecimals()

		const { gas: postGasEstimate, postRequestCalldata } = await this.source.estimateGas(postRequest)

		const postGasEstimateInSourceFeeToken = await this.convertGasToFeeToken(
			postGasEstimate,
			"source",
			order.sourceChain,
		)

		const minRelayerFee = 5n * 10n ** BigInt(sourceChainFeeTokenDecimals - 2)
		const postGasWithIncentive = postGasEstimateInSourceFeeToken + (postGasEstimateInSourceFeeToken * 1n) / 100n
		const relayerFeeInSourceFeeToken = maxBigInt(postGasWithIncentive, minRelayerFee)

		const relayerFeeInDestFeeToken = adjustFeeDecimals(
			relayerFeeInSourceFeeToken,
			sourceChainFeeTokenDecimals,
			destChainFeeTokenDecimals,
		)

		const fillOptions: FillOptions = {
			relayerFee: relayerFeeInDestFeeToken,
		}

		const totalEthValue = order.outputs
			.filter((output) => bytes32ToBytes20(output.token) === ADDRESS_ZERO)
			.reduce((sum, output) => sum + output.amount, 0n)

		const intentGatewayAddress = this.source.config.getIntentGatewayAddress(order.destChain)
		const testValue = toHex(maxUint256 / 2n)

		const orderOverrides = await Promise.all(
			order.outputs.map(async (output) => {
				const tokenAddress = bytes32ToBytes20(output.token)

				if (tokenAddress === ADDRESS_ZERO) {
					return null
				}

				try {
					const stateDiffs = []

					const balanceData = ERC20Method.BALANCE_OF + bytes20ToBytes32(MOCK_ADDRESS).slice(2)
					const balanceSlot = await getStorageSlot(this.dest.client, tokenAddress, balanceData as HexString)
					stateDiffs.push({ slot: balanceSlot as HexString, value: testValue })

					try {
						const allowanceData =
							ERC20Method.ALLOWANCE +
							bytes20ToBytes32(MOCK_ADDRESS).slice(2) +
							bytes20ToBytes32(intentGatewayAddress).slice(2)
						const allowanceSlot = await getStorageSlot(
							this.dest.client,
							tokenAddress,
							allowanceData as HexString,
						)
						stateDiffs.push({ slot: allowanceSlot as HexString, value: testValue })
					} catch (e) {
						console.warn(`Could not find allowance slot for token ${tokenAddress}:`, e)
					}

					return { address: tokenAddress, stateDiff: stateDiffs }
				} catch (e) {
					console.warn(`Could not find balance slot for token ${tokenAddress}:`, e)
					return null
				}
			}),
		).then((results) => results.filter(Boolean))

		const stateOverrides = [
			// Mock address with ETH balance so that any chain estimation runs
			// even when the address doesn't hold any native token in that chain
			{
				address: MOCK_ADDRESS,
				balance: maxUint256,
			},
			...orderOverrides.map((override) => ({
				address: override!.address,
				stateDiff: override!.stateDiff,
			})),
		]

		let destChainFillGas = 0n
		try {
			let protocolFeeInNativeToken = await this.quoteNative(postRequest, relayerFeeInDestFeeToken).catch(() =>
				this.dest.quoteNative(postRequest, relayerFeeInDestFeeToken).catch(() => 0n),
			)
			protocolFeeInNativeToken = protocolFeeInNativeToken + (protocolFeeInNativeToken * 50n) / 10000n

			destChainFillGas = await this.dest.client.estimateContractGas({
				abi: IntentGatewayABI.ABI,
				address: intentGatewayAddress,
				functionName: "fillOrder",
				args: [transformOrderForContract(order), fillOptions as any],
				account: MOCK_ADDRESS,
				value: totalEthValue + protocolFeeInNativeToken,
				stateOverride: stateOverrides as any,
			})
		} catch {
			console.warn(
				`Could not estimate gas for fill order with native token as fees for chain ${order.destChain}, now trying with fee token as fees`,
			)

			const destFeeTokenBalanceData = ERC20Method.BALANCE_OF + bytes20ToBytes32(MOCK_ADDRESS).slice(2)
			const destFeeTokenBalanceSlot = await getStorageSlot(
				this.dest.client,
				destChainFeeTokenAddress,
				destFeeTokenBalanceData as HexString,
			)
			const destFeeTokenAllowanceData =
				ERC20Method.ALLOWANCE +
				bytes20ToBytes32(MOCK_ADDRESS).slice(2) +
				bytes20ToBytes32(intentGatewayAddress).slice(2)
			const destFeeTokenAllowanceSlot = await getStorageSlot(
				this.dest.client,
				destChainFeeTokenAddress,
				destFeeTokenAllowanceData as HexString,
			)
			const feeTokenStateDiffs = [
				{ slot: destFeeTokenBalanceSlot, value: testValue },
				{ slot: destFeeTokenAllowanceSlot, value: testValue },
			]

			stateOverrides.push({
				address: destChainFeeTokenAddress,
				stateDiff: feeTokenStateDiffs as any,
			})

			destChainFillGas = await this.dest.client.estimateContractGas({
				abi: IntentGatewayABI.ABI,
				address: intentGatewayAddress,
				functionName: "fillOrder",
				args: [transformOrderForContract(order), fillOptions as any],
				account: MOCK_ADDRESS,
				value: totalEthValue,
				stateOverride: stateOverrides as any,
			})
		}

		const fillGasInDestFeeToken = await this.convertGasToFeeToken(destChainFillGas, "dest", order.destChain)
		const fillGasInSourceFeeToken = adjustFeeDecimals(
			fillGasInDestFeeToken,
			destChainFeeTokenDecimals,
			sourceChainFeeTokenDecimals,
		)

		const protocolFeeInSourceFeeToken = adjustFeeDecimals(
			await this.dest.quote(postRequest),
			destChainFeeTokenDecimals,
			sourceChainFeeTokenDecimals,
		)

		let totalEstimateInSourceFeeToken =
			fillGasInSourceFeeToken + protocolFeeInSourceFeeToken + relayerFeeInSourceFeeToken

		let totalNativeTokenAmount = await this.convertFeeTokenToNative(
			totalEstimateInSourceFeeToken,
			"source",
			order.sourceChain,
		)

		if ([order.destChain, order.sourceChain].includes("EVM-1")) {
			totalEstimateInSourceFeeToken =
				totalEstimateInSourceFeeToken + (totalEstimateInSourceFeeToken * 3000n) / 10000n
			totalNativeTokenAmount = totalNativeTokenAmount + (totalNativeTokenAmount * 3200n) / 10000n
		} else {
			totalEstimateInSourceFeeToken =
				totalEstimateInSourceFeeToken + (totalEstimateInSourceFeeToken * 250n) / 10000n
			totalNativeTokenAmount = totalNativeTokenAmount + (totalNativeTokenAmount * 350n) / 10000n
		}
		return {
			feeTokenAmount: totalEstimateInSourceFeeToken,
			nativeTokenAmount: totalNativeTokenAmount,
			postRequestCalldata,
		}
	}

	/**
	 * Converts fee token amounts back to the equivalent amount in native token.
	 * Uses USD pricing to convert between fee token amounts and native token costs.
	 *
	 * @param feeTokenAmount - The amount in fee token (DAI)
	 * @param getQuoteIn - Whether to use "source" or "dest" chain for the conversion
	 * @param evmChainID - The EVM chain ID in format "EVM-{id}"
	 * @returns The fee token amount converted to native token amount
	 * @private
	 */
	private async convertFeeTokenToNative(
		feeTokenAmount: bigint,
		getQuoteIn: "source" | "dest",
		evmChainID: string,
	): Promise<bigint> {
		const client = this[getQuoteIn].client
		const wethAsset = this[getQuoteIn].config.getWrappedNativeAssetWithDecimals(evmChainID).asset
		const feeToken = await this[getQuoteIn].getFeeTokenWithDecimals()

		try {
			const { amountOut } = await this.findBestProtocolWithAmountIn(
				getQuoteIn,
				feeToken.address,
				wethAsset,
				feeTokenAmount,
				evmChainID,
				{ selectedProtocol: "v2" },
			)

			if (amountOut === 0n) {
				throw new Error()
			}
			return amountOut
		} catch {
			// Testnet block
			const nativeCurrency = client.chain?.nativeCurrency
			const chainId = Number.parseInt(evmChainID.split("-")[1])
			const feeTokenAmountDecimal = new Decimal(formatUnits(feeTokenAmount, feeToken.decimals))
			const nativeTokenPriceUsd = new Decimal(await fetchPrice(nativeCurrency?.symbol!, chainId))
			const totalCostInNativeToken = feeTokenAmountDecimal.dividedBy(nativeTokenPriceUsd)
			return parseUnits(totalCostInNativeToken.toFixed(nativeCurrency?.decimals!), nativeCurrency?.decimals!)
		}
	}

	/**
	 * Converts gas costs to the equivalent amount in the fee token (DAI).
	 * Uses USD pricing to convert between native token gas costs and fee token amounts.
	 *
	 * @param gasEstimate - The estimated gas units
	 * @param gasEstimateIn - Whether to use "source" or "dest" chain for the conversion
	 * @param evmChainID - The EVM chain ID in format "EVM-{id}"
	 * @returns The gas cost converted to fee token amount
	 * @private
	 */
	private async convertGasToFeeToken(
		gasEstimate: bigint,
		gasEstimateIn: "source" | "dest",
		evmChainID: string,
	): Promise<bigint> {
		const client = this[gasEstimateIn].client
		const gasPrice = await client.getGasPrice()
		const gasCostInWei = gasEstimate * gasPrice
		const wethAddr = this[gasEstimateIn].config.getWrappedNativeAssetWithDecimals(evmChainID).asset
		const feeToken = await this[gasEstimateIn].getFeeTokenWithDecimals()

		try {
			const { amountOut } = await this.findBestProtocolWithAmountIn(
				gasEstimateIn,
				wethAddr,
				feeToken.address,
				gasCostInWei,
				evmChainID,
				{ selectedProtocol: "v2" },
			)
			if (amountOut === 0n) {
				console.log("Amount out not found")
				throw new Error()
			}
			return amountOut
		} catch {
			// Testnet block
			const nativeCurrency = client.chain?.nativeCurrency
			const chainId = Number.parseInt(evmChainID.split("-")[1])
			const gasCostInToken = new Decimal(formatUnits(gasCostInWei, nativeCurrency?.decimals!))
			const tokenPriceUsd = await fetchPrice(nativeCurrency?.symbol!, chainId)
			const gasCostUsd = gasCostInToken.times(tokenPriceUsd)
			const feeTokenPriceUsd = new Decimal(1) // stable coin
			const gasCostInFeeToken = gasCostUsd.dividedBy(feeTokenPriceUsd)
			return parseUnits(gasCostInFeeToken.toFixed(feeToken.decimals), feeToken.decimals)
		}
	}

	/**
	 * Gets a quote for the native token cost of dispatching a post request.
	 *
	 * @param postRequest - The post request to quote
	 * @param fee - The fee amount in fee token
	 * @returns The native token amount required
	 */
	async quoteNative(postRequest: IPostRequest, fee: bigint): Promise<bigint> {
		const dispatchPost: DispatchPost = {
			dest: toHex(postRequest.dest),
			to: postRequest.to,
			body: postRequest.body,
			timeout: postRequest.timeoutTimestamp,
			fee: fee,
			payer: postRequest.from,
		}

		const quoteNative = await this.dest.client.readContract({
			address: this.dest.config.getIntentGatewayAddress(postRequest.dest),
			abi: IntentGatewayABI.ABI,
			functionName: "quoteNative",
			args: [dispatchPost] as any,
		})

		return quoteNative
	}

	/**
	 * Gets V2 quote for exact output swap.
	 */
	async getV2QuoteWithAmountOut(
		getQuoteIn: "source" | "dest",
		tokenIn: HexString,
		tokenOut: HexString,
		amountOut: bigint,
		evmChainID: string,
	): Promise<bigint> {
		const client = this[getQuoteIn].client
		const v2Router = this[getQuoteIn].config.getUniswapRouterV2Address(evmChainID)

		const wethAsset = this[getQuoteIn].config.getWrappedNativeAssetWithDecimals(evmChainID).asset
		const tokenInForQuote = tokenIn === ADDRESS_ZERO ? wethAsset : tokenIn
		const tokenOutForQuote = tokenOut === ADDRESS_ZERO ? wethAsset : tokenOut

		try {
			const v2AmountIn = await client.simulateContract({
				address: v2Router,
				abi: UniswapRouterV2.ABI,
				// @ts-ignore
				functionName: "getAmountsIn",
				// @ts-ignore
				args: [amountOut, [tokenInForQuote, tokenOutForQuote]],
			})

			return v2AmountIn.result[0]
		} catch (error) {
			console.warn("V2 quote failed:", error)
			return maxUint256
		}
	}

	/**
	 * Gets V2 quote for exact input swap.
	 */
	async getV2QuoteWithAmountIn(
		getQuoteIn: "source" | "dest",
		tokenIn: HexString,
		tokenOut: HexString,
		amountIn: bigint,
		evmChainID: string,
	): Promise<bigint> {
		const client = this[getQuoteIn].client
		const v2Router = this[getQuoteIn].config.getUniswapRouterV2Address(evmChainID)

		const wethAsset = this[getQuoteIn].config.getWrappedNativeAssetWithDecimals(evmChainID).asset
		const tokenInForQuote = tokenIn === ADDRESS_ZERO ? wethAsset : tokenIn
		const tokenOutForQuote = tokenOut === ADDRESS_ZERO ? wethAsset : tokenOut

		try {
			const v2AmountOut = await client.simulateContract({
				address: v2Router,
				abi: UniswapRouterV2.ABI,
				// @ts-ignore
				functionName: "getAmountsOut",
				// @ts-ignore
				args: [amountIn, [tokenInForQuote, tokenOutForQuote]],
			})

			return v2AmountOut.result[1]
		} catch (error) {
			console.warn("V2 quote failed:", error)
			return BigInt(0)
		}
	}

	/**
	 * Gets V3 quote for exact output swap.
	 */
	async getV3QuoteWithAmountOut(
		getQuoteIn: "source" | "dest",
		tokenIn: HexString,
		tokenOut: HexString,
		amountOut: bigint,
		evmChainID: string,
	): Promise<{ amountIn: bigint; fee: number }> {
		const client = this[getQuoteIn].client
		const commonFees = [100, 500, 3000, 10000]
		let bestAmountIn = maxUint256
		let bestFee = 0

		const v3Quoter = this[getQuoteIn].config.getUniswapV3QuoterAddress(evmChainID)

		const wethAsset = this[getQuoteIn].config.getWrappedNativeAssetWithDecimals(evmChainID).asset
		const tokenInForQuote = tokenIn === ADDRESS_ZERO ? wethAsset : tokenIn
		const tokenOutForQuote = tokenOut === ADDRESS_ZERO ? wethAsset : tokenOut

		for (const fee of commonFees) {
			try {
				const quoteResult = (
					await client.simulateContract({
						address: v3Quoter,
						abi: UniswapV3Quoter.ABI,
						functionName: "quoteExactOutputSingle",
						args: [
							{
								tokenIn: tokenInForQuote,
								tokenOut: tokenOutForQuote,
								fee: fee,
								amount: amountOut,
								sqrtPriceLimitX96: BigInt(0),
							},
						],
					})
				).result as [bigint, bigint, number, bigint]

				const amountIn = quoteResult[0]

				if (amountIn < bestAmountIn) {
					bestAmountIn = amountIn
					bestFee = fee
				}
			} catch (error) {
				console.warn(`V3 quote failed for fee ${fee}, continuing to next fee tier`)
			}
		}

		return { amountIn: bestAmountIn, fee: bestFee }
	}

	/**
	 * Gets V3 quote for exact input swap.
	 */
	async getV3QuoteWithAmountIn(
		getQuoteIn: "source" | "dest",
		tokenIn: HexString,
		tokenOut: HexString,
		amountIn: bigint,
		evmChainID: string,
	): Promise<{ amountOut: bigint; fee: number }> {
		const client = this[getQuoteIn].client
		const commonFees = [100, 500, 3000, 10000]
		let bestAmountOut = BigInt(0)
		let bestFee = 0

		const v3Quoter = this[getQuoteIn].config.getUniswapV3QuoterAddress(evmChainID)

		const wethAsset = this[getQuoteIn].config.getWrappedNativeAssetWithDecimals(evmChainID).asset
		const tokenInForQuote = tokenIn === ADDRESS_ZERO ? wethAsset : tokenIn
		const tokenOutForQuote = tokenOut === ADDRESS_ZERO ? wethAsset : tokenOut

		for (const fee of commonFees) {
			try {
				const quoteResult = (
					await client.simulateContract({
						address: v3Quoter,
						abi: UniswapV3Quoter.ABI,
						functionName: "quoteExactInputSingle",
						args: [
							{
								tokenIn: tokenInForQuote,
								tokenOut: tokenOutForQuote,
								fee: fee,
								amountIn: amountIn,
								sqrtPriceLimitX96: BigInt(0),
							},
						],
					})
				).result as [bigint, bigint, number, bigint]

				const amountOut = quoteResult[0]

				if (amountOut > bestAmountOut) {
					bestAmountOut = amountOut
					bestFee = fee
				}
			} catch (error) {
				console.warn(`V3 quote failed for fee ${fee}, continuing to next fee tier`)
			}
		}

		return { amountOut: bestAmountOut, fee: bestFee }
	}

	/**
	 * Gets V4 quote for exact output swap.
	 */
	async getV4QuoteWithAmountOut(
		getQuoteIn: "source" | "dest",
		tokenIn: HexString,
		tokenOut: HexString,
		amountOut: bigint,
		evmChainID: string,
	): Promise<{ amountIn: bigint; fee: number }> {
		const client = this[getQuoteIn].client
		const commonFees = [100, 500, 3000, 10000]
		let bestAmountIn = maxUint256
		let bestFee = 0

		const v4Quoter = this[getQuoteIn].config.getUniswapV4QuoterAddress(evmChainID)

		for (const fee of commonFees) {
			try {
				const currency0 = tokenIn.toLowerCase() < tokenOut.toLowerCase() ? tokenIn : tokenOut
				const currency1 = tokenIn.toLowerCase() < tokenOut.toLowerCase() ? tokenOut : tokenIn

				const zeroForOne = tokenIn.toLowerCase() === currency0.toLowerCase()

				const poolKey = {
					currency0: currency0,
					currency1: currency1,
					fee: fee,
					tickSpacing: this.getTickSpacing(fee),
					hooks: ADDRESS_ZERO,
				}

				const quoteResult = (
					await client.simulateContract({
						address: v4Quoter,
						abi: UNISWAP_V4_QUOTER_ABI,
						functionName: "quoteExactOutputSingle",
						args: [
							{
								poolKey: poolKey,
								zeroForOne: zeroForOne,
								exactAmount: amountOut,
								hookData: "0x",
							},
						],
					})
				).result as [bigint, bigint]

				const amountIn = quoteResult[0]

				if (amountIn < bestAmountIn) {
					bestAmountIn = amountIn
					bestFee = fee
				}
			} catch (error) {
				console.warn(`V4 quote failed for fee ${fee}, continuing to next fee tier`)
			}
		}

		return { amountIn: bestAmountIn, fee: bestFee }
	}

	/**
	 * Gets V4 quote for exact input swap.
	 */
	async getV4QuoteWithAmountIn(
		getQuoteIn: "source" | "dest",
		tokenIn: HexString,
		tokenOut: HexString,
		amountIn: bigint,
		evmChainID: string,
	): Promise<{ amountOut: bigint; fee: number }> {
		const client = this[getQuoteIn].client
		const commonFees = [100, 500, 3000, 10000]
		let bestAmountOut = BigInt(0)
		let bestFee = 0

		const v4Quoter = this[getQuoteIn].config.getUniswapV4QuoterAddress(evmChainID)

		for (const fee of commonFees) {
			try {
				const currency0 = tokenIn.toLowerCase() < tokenOut.toLowerCase() ? tokenIn : tokenOut
				const currency1 = tokenIn.toLowerCase() < tokenOut.toLowerCase() ? tokenOut : tokenIn

				const zeroForOne = tokenIn.toLowerCase() === currency0.toLowerCase()

				const poolKey = {
					currency0: currency0,
					currency1: currency1,
					fee: fee,
					tickSpacing: this.getTickSpacing(fee),
					hooks: ADDRESS_ZERO,
				}

				const quoteResult = (
					await client.simulateContract({
						address: v4Quoter,
						abi: UNISWAP_V4_QUOTER_ABI,
						functionName: "quoteExactInputSingle",
						args: [
							{
								poolKey: poolKey,
								zeroForOne: zeroForOne,
								exactAmount: amountIn,
								hookData: "0x",
							},
						],
					})
				).result as [bigint, bigint]

				const amountOut = quoteResult[0]

				if (amountOut > bestAmountOut) {
					bestAmountOut = amountOut
					bestFee = fee
				}
			} catch (error) {
				console.warn(`V4 quote failed for fee ${fee}, continuing to next fee tier`)
			}
		}

		return { amountOut: bestAmountOut, fee: bestFee }
	}

	/**
	 * Creates transaction structure for V2 exact input swap, including ERC20 transfer if needed.
	 */
	createV2SwapCalldataExactIn(
		sourceTokenAddress: HexString,
		targetTokenAddress: HexString,
		amountIn: bigint,
		amountOutMinimum: bigint,
		recipient: HexString,
		evmChainID: string,
		getQuoteIn: "source" | "dest",
	): Transaction[] {
		if (sourceTokenAddress.toLowerCase() === targetTokenAddress.toLowerCase()) {
			throw new Error("Source and target tokens cannot be the same")
		}

		const isPermit2 = false // Router constant for self

		const wethAsset = this[getQuoteIn].config.getWrappedNativeAssetWithDecimals(evmChainID).asset
		const swapSourceAddress = sourceTokenAddress === ADDRESS_ZERO ? wethAsset : sourceTokenAddress
		const swapTargetAddress = targetTokenAddress === ADDRESS_ZERO ? wethAsset : targetTokenAddress

		const path = [swapSourceAddress, swapTargetAddress]

		const commands: number[] = []
		const inputs: HexString[] = []

		if (sourceTokenAddress === ADDRESS_ZERO) {
			commands.push(UniversalRouterCommands.WRAP_ETH)
			inputs.push(
				encodeAbiParameters(parseAbiParameters("address recipient, uint256 amountMin"), [
					this[getQuoteIn].config.getUniversalRouterAddress(evmChainID),
					amountIn,
				]),
			)
		}

		commands.push(UniversalRouterCommands.V2_SWAP_EXACT_IN)
		inputs.push(
			encodeAbiParameters(
				parseAbiParameters(
					"address recipient, uint256 amountIn, uint256 amountOutMinimum, address[] path, bool isPermit2",
				),
				[
					targetTokenAddress === ADDRESS_ZERO
						? this[getQuoteIn].config.getUniversalRouterAddress(evmChainID)
						: recipient,
					amountIn,
					amountOutMinimum,
					path,
					isPermit2,
				],
			),
		)

		if (targetTokenAddress === ADDRESS_ZERO) {
			commands.push(UniversalRouterCommands.UNWRAP_WETH)
			inputs.push(
				encodeAbiParameters(parseAbiParameters("address recipient, uint256 amountMin"), [
					recipient,
					amountOutMinimum,
				]),
			)
		}

		const commandsEncoded = this.encodeCommands(commands)
		const executeData = encodeFunctionData({
			abi: universalRouter.ABI,
			functionName: "execute",
			args: [commandsEncoded, inputs],
		})

		const transactions: Transaction[] = []

		if (sourceTokenAddress !== ADDRESS_ZERO) {
			const transferData = encodeFunctionData({
				abi: erc20Abi,
				functionName: "transfer",
				args: [this[getQuoteIn].config.getUniversalRouterAddress(evmChainID), amountIn],
			})

			transactions.push({
				to: sourceTokenAddress,
				value: 0n,
				data: transferData,
			})
		}

		transactions.push({
			to: this[getQuoteIn].config.getUniversalRouterAddress(evmChainID),
			value: sourceTokenAddress === ADDRESS_ZERO ? amountIn : 0n,
			data: executeData,
		})

		return transactions
	}

	/**
	 * Creates transaction structure for V2 exact output swap, including ERC20 transfer if needed.
	 */
	createV2SwapCalldataExactOut(
		sourceTokenAddress: HexString,
		targetTokenAddress: HexString,
		amountOut: bigint,
		amountInMax: bigint,
		recipient: HexString,
		evmChainID: string,
		getQuoteIn: "source" | "dest",
	): Transaction[] {
		if (sourceTokenAddress.toLowerCase() === targetTokenAddress.toLowerCase()) {
			throw new Error("Source and target tokens cannot be the same")
		}
		const isPermit2 = false

		const wethAsset = this[getQuoteIn].config.getWrappedNativeAssetWithDecimals(evmChainID).asset
		const swapSourceAddress = sourceTokenAddress === ADDRESS_ZERO ? wethAsset : sourceTokenAddress
		const swapTargetAddress = targetTokenAddress === ADDRESS_ZERO ? wethAsset : targetTokenAddress

		const path = [swapSourceAddress, swapTargetAddress]

		const commands: number[] = []
		const inputs: HexString[] = []
		const transactions: Transaction[] = []

		if (sourceTokenAddress === ADDRESS_ZERO) {
			commands.push(UniversalRouterCommands.WRAP_ETH)
			inputs.push(
				encodeAbiParameters(parseAbiParameters("address recipient, uint256 amountMin"), [
					this[getQuoteIn].config.getUniversalRouterAddress(evmChainID),
					amountInMax,
				]),
			)
		}

		commands.push(UniversalRouterCommands.V2_SWAP_EXACT_OUT)
		inputs.push(
			encodeAbiParameters(
				parseAbiParameters(
					"address recipient, uint256 amountOut, uint256 amountInMax, address[] path, bool isPermit2",
				),
				[
					targetTokenAddress === ADDRESS_ZERO
						? this[getQuoteIn].config.getUniversalRouterAddress(evmChainID)
						: recipient,
					amountOut,
					amountInMax,
					path,
					isPermit2,
				],
			),
		)

		if (targetTokenAddress === ADDRESS_ZERO) {
			commands.push(UniversalRouterCommands.UNWRAP_WETH)
			inputs.push(
				encodeAbiParameters(parseAbiParameters("address recipient, uint256 amountMin"), [recipient, amountOut]),
			)
		}

		const commandsEncoded = this.encodeCommands(commands)
		const executeData = encodeFunctionData({
			abi: universalRouter.ABI,
			functionName: "execute",
			args: [commandsEncoded, inputs],
		})

		if (sourceTokenAddress !== ADDRESS_ZERO) {
			const transferData = encodeFunctionData({
				abi: erc20Abi,
				functionName: "transfer",
				args: [this[getQuoteIn].config.getUniversalRouterAddress(evmChainID), amountInMax],
			})

			transactions.push({
				to: sourceTokenAddress,
				value: 0n,
				data: transferData,
			})
		}

		transactions.push({
			to: this[getQuoteIn].config.getUniversalRouterAddress(evmChainID),
			value: sourceTokenAddress === ADDRESS_ZERO ? amountInMax : 0n,
			data: executeData,
		})

		return transactions
	}

	/**
	 * Creates transaction structure for V3 exact input swap, including ERC20 transfer if needed.
	 */
	createV3SwapCalldataExactIn(
		sourceTokenAddress: HexString,
		targetTokenAddress: HexString,
		amountIn: bigint,
		amountOutMinimum: bigint,
		fee: number,
		recipient: HexString,
		evmChainID: string,
		getQuoteIn: "source" | "dest",
	): Transaction[] {
		if (sourceTokenAddress.toLowerCase() === targetTokenAddress.toLowerCase()) {
			throw new Error("Source and target tokens cannot be the same")
		}
		const isPermit2 = false

		const wethAsset = this[getQuoteIn].config.getWrappedNativeAssetWithDecimals(evmChainID).asset
		const swapSourceAddress = sourceTokenAddress === ADDRESS_ZERO ? wethAsset : sourceTokenAddress
		const swapTargetAddress = targetTokenAddress === ADDRESS_ZERO ? wethAsset : targetTokenAddress

		const pathV3 = encodePacked(["address", "uint24", "address"], [swapSourceAddress, fee, swapTargetAddress])

		const commands: number[] = []
		const inputs: HexString[] = []

		if (sourceTokenAddress === ADDRESS_ZERO) {
			commands.push(UniversalRouterCommands.WRAP_ETH)
			inputs.push(
				encodeAbiParameters(parseAbiParameters("address recipient, uint256 amountMin"), [
					this[getQuoteIn].config.getUniversalRouterAddress(evmChainID),
					amountIn,
				]),
			)
		}

		commands.push(UniversalRouterCommands.V3_SWAP_EXACT_IN)
		inputs.push(
			encodeAbiParameters(
				parseAbiParameters(
					"address recipient, uint256 amountIn, uint256 amountOutMinimum, bytes path, bool isPermit2",
				),
				[
					targetTokenAddress === ADDRESS_ZERO
						? this[getQuoteIn].config.getUniversalRouterAddress(evmChainID)
						: recipient,
					amountIn,
					amountOutMinimum,
					pathV3,
					isPermit2,
				],
			),
		)

		if (targetTokenAddress === ADDRESS_ZERO) {
			commands.push(UniversalRouterCommands.UNWRAP_WETH)
			inputs.push(
				encodeAbiParameters(parseAbiParameters("address recipient, uint256 amountMin"), [
					recipient,
					amountOutMinimum,
				]),
			)
		}

		const commandsEncoded = this.encodeCommands(commands)
		const executeData = encodeFunctionData({
			abi: universalRouter.ABI,
			functionName: "execute",
			args: [commandsEncoded, inputs],
		})

		const transactions: Transaction[] = []

		if (sourceTokenAddress !== ADDRESS_ZERO) {
			const transferData = encodeFunctionData({
				abi: erc20Abi,
				functionName: "transfer",
				args: [this[getQuoteIn].config.getUniversalRouterAddress(evmChainID), amountIn],
			})

			transactions.push({
				to: sourceTokenAddress,
				value: 0n,
				data: transferData,
			})
		}

		transactions.push({
			to: this[getQuoteIn].config.getUniversalRouterAddress(evmChainID),
			value: sourceTokenAddress === ADDRESS_ZERO ? amountIn : 0n,
			data: executeData,
		})

		return transactions
	}

	/**
	 * Creates transaction structure for V3 exact output swap, including ERC20 transfer if needed.
	 */
	createV3SwapCalldataExactOut(
		sourceTokenAddress: HexString,
		targetTokenAddress: HexString,
		amountOut: bigint,
		amountInMax: bigint,
		fee: number,
		recipient: HexString,
		evmChainID: string,
		getQuoteIn: "source" | "dest",
	): Transaction[] {
		if (sourceTokenAddress.toLowerCase() === targetTokenAddress.toLowerCase()) {
			throw new Error("Source and target tokens cannot be the same")
		}
		const isPermit2 = false

		const wethAsset = this[getQuoteIn].config.getWrappedNativeAssetWithDecimals(evmChainID).asset
		const swapSourceAddress = sourceTokenAddress === ADDRESS_ZERO ? wethAsset : sourceTokenAddress
		const swapTargetAddress = targetTokenAddress === ADDRESS_ZERO ? wethAsset : targetTokenAddress

		const pathV3 = encodePacked(["address", "uint24", "address"], [swapTargetAddress, fee, swapSourceAddress])

		const commands: number[] = []
		const inputs: HexString[] = []

		if (sourceTokenAddress === ADDRESS_ZERO) {
			commands.push(UniversalRouterCommands.WRAP_ETH)
			inputs.push(
				encodeAbiParameters(parseAbiParameters("address recipient, uint256 amountMin"), [
					this[getQuoteIn].config.getUniversalRouterAddress(evmChainID),
					amountInMax,
				]),
			)
		}

		commands.push(UniversalRouterCommands.V3_SWAP_EXACT_OUT)
		inputs.push(
			encodeAbiParameters(
				parseAbiParameters(
					"address recipient, uint256 amountOut, uint256 amountInMax, bytes path, bool isPermit2",
				),
				[
					targetTokenAddress === ADDRESS_ZERO
						? this[getQuoteIn].config.getUniversalRouterAddress(evmChainID)
						: recipient,
					amountOut,
					amountInMax,
					pathV3,
					isPermit2,
				],
			),
		)

		if (targetTokenAddress === ADDRESS_ZERO) {
			commands.push(UniversalRouterCommands.UNWRAP_WETH)
			inputs.push(
				encodeAbiParameters(parseAbiParameters("address recipient, uint256 amountMin"), [recipient, amountOut]),
			)
		}

		const commandsEncoded = this.encodeCommands(commands)
		const executeData = encodeFunctionData({
			abi: universalRouter.ABI,
			functionName: "execute",
			args: [commandsEncoded, inputs],
		})

		const transactions: Transaction[] = []

		if (sourceTokenAddress !== ADDRESS_ZERO) {
			const transferData = encodeFunctionData({
				abi: erc20Abi,
				functionName: "transfer",
				args: [this[getQuoteIn].config.getUniversalRouterAddress(evmChainID), amountInMax],
			})

			transactions.push({
				to: sourceTokenAddress,
				value: 0n,
				data: transferData,
			})
		}

		transactions.push({
			to: this[getQuoteIn].config.getUniversalRouterAddress(evmChainID),
			value: sourceTokenAddress === ADDRESS_ZERO ? amountInMax : 0n,
			data: executeData,
		})

		return transactions
	}

	/**
	 * Creates transaction structure for V4 exact input swap, including Permit2 approvals for ERC20 tokens.
	 */
	createV4SwapCalldataExactIn(
		sourceTokenAddress: HexString,
		targetTokenAddress: HexString,
		amountIn: bigint,
		amountOutMinimum: bigint,
		fee: number,
		evmChainID: string,
		getQuoteIn: "source" | "dest",
	): Transaction[] {
		if (sourceTokenAddress.toLowerCase() === targetTokenAddress.toLowerCase()) {
			throw new Error("Source and target tokens cannot be the same")
		}
		const currency0 =
			sourceTokenAddress.toLowerCase() < targetTokenAddress.toLowerCase()
				? sourceTokenAddress
				: targetTokenAddress
		const currency1 =
			sourceTokenAddress.toLowerCase() < targetTokenAddress.toLowerCase()
				? targetTokenAddress
				: sourceTokenAddress

		const zeroForOne = sourceTokenAddress.toLowerCase() === currency0.toLowerCase()

		const poolKey = {
			currency0: currency0,
			currency1: currency1,
			fee: fee,
			tickSpacing: this.getTickSpacing(fee),
			hooks: ADDRESS_ZERO,
		}

		const actions = encodePacked(
			["uint8", "uint8", "uint8"],
			[
				UniversalRouterCommands.V4_SWAP_EXACT_IN_SINGLE,
				UniversalRouterCommands.SETTLE_ALL,
				UniversalRouterCommands.TAKE_ALL,
			],
		)

		const swapParams = encodeAbiParameters(
			parseAbiParameters(
				"((address currency0, address currency1, uint24 fee, int24 tickSpacing, address hooks) poolKey, bool zeroForOne, uint128 amountIn, uint128 amountOutMinimum, bytes hookData)",
			),
			[
				{
					poolKey,
					zeroForOne,
					amountIn,
					amountOutMinimum,
					hookData: "0x",
				},
			],
		)

		const settleParams = encodeAbiParameters(parseAbiParameters("address currency, uint128 amount"), [
			sourceTokenAddress,
			amountIn,
		])

		const takeParams = encodeAbiParameters(parseAbiParameters("address currency, uint128 amount"), [
			targetTokenAddress,
			amountOutMinimum,
		])

		const params = [swapParams, settleParams, takeParams]

		const commands = encodePacked(["uint8"], [UniversalRouterCommands.V4_SWAP])
		const inputs = [encodeAbiParameters(parseAbiParameters("bytes actions, bytes[] params"), [actions, params])]

		const executeData = encodeFunctionData({
			abi: universalRouter.ABI,
			functionName: "execute",
			args: [commands, inputs],
		})

		const transactions: Transaction[] = []

		if (sourceTokenAddress !== ADDRESS_ZERO) {
			const approveToPermit2Data = encodeFunctionData({
				abi: erc20Abi,
				functionName: "approve",
				args: [this[getQuoteIn].config.getPermit2Address(evmChainID), amountIn],
			})

			transactions.push({
				to: sourceTokenAddress,
				value: 0n,
				data: approveToPermit2Data,
			})

			const permit2ApprovalData = encodeFunctionData({
				abi: PERMIT2_ABI,
				functionName: "approve",
				args: [
					sourceTokenAddress,
					this[getQuoteIn].config.getUniversalRouterAddress(evmChainID),
					amountIn,
					281474976710655, // Max expiration
				],
			})

			transactions.push({
				to: this[getQuoteIn].config.getPermit2Address(evmChainID),
				value: 0n,
				data: permit2ApprovalData,
			})
		}

		transactions.push({
			to: this[getQuoteIn].config.getUniversalRouterAddress(evmChainID),
			value: sourceTokenAddress === ADDRESS_ZERO ? amountIn : 0n,
			data: executeData,
		})

		return transactions
	}

	/**
	 * Creates transaction structure for V4 exact output swap, including Permit2 approvals for ERC20 tokens.
	 */
	createV4SwapCalldataExactOut(
		sourceTokenAddress: HexString,
		targetTokenAddress: HexString,
		amountOut: bigint,
		amountInMax: bigint,
		fee: number,
		evmChainID: string,
		getQuoteIn: "source" | "dest",
	): Transaction[] {
		if (sourceTokenAddress.toLowerCase() === targetTokenAddress.toLowerCase()) {
			throw new Error("Source and target tokens cannot be the same")
		}
		const currency0 =
			sourceTokenAddress.toLowerCase() < targetTokenAddress.toLowerCase()
				? sourceTokenAddress
				: targetTokenAddress
		const currency1 =
			sourceTokenAddress.toLowerCase() < targetTokenAddress.toLowerCase()
				? targetTokenAddress
				: sourceTokenAddress

		const zeroForOne = sourceTokenAddress.toLowerCase() === currency0.toLowerCase()

		const poolKey = {
			currency0: currency0,
			currency1: currency1,
			fee: fee,
			tickSpacing: this.getTickSpacing(fee),
			hooks: ADDRESS_ZERO,
		}

		const actions = encodePacked(
			["uint8", "uint8", "uint8"],
			[
				UniversalRouterCommands.V4_SWAP_EXACT_OUT_SINGLE,
				UniversalRouterCommands.SETTLE_ALL,
				UniversalRouterCommands.TAKE_ALL,
			],
		)

		const swapParams = encodeAbiParameters(
			parseAbiParameters(
				"((address currency0, address currency1, uint24 fee, int24 tickSpacing, address hooks) poolKey, bool zeroForOne, uint128 amountOut, uint128 amountInMaximum, bytes hookData)",
			),
			[
				{
					poolKey,
					zeroForOne,
					amountOut,
					amountInMaximum: amountInMax,
					hookData: "0x",
				},
			],
		)

		const settleParams = encodeAbiParameters(parseAbiParameters("address currency, uint128 amount"), [
			sourceTokenAddress,
			amountInMax,
		])

		const takeParams = encodeAbiParameters(parseAbiParameters("address currency, uint128 amount"), [
			targetTokenAddress,
			amountOut,
		])

		const params = [swapParams, settleParams, takeParams]

		const commands = encodePacked(["uint8"], [UniversalRouterCommands.V4_SWAP])
		const inputs = [encodeAbiParameters(parseAbiParameters("bytes actions, bytes[] params"), [actions, params])]

		const executeData = encodeFunctionData({
			abi: universalRouter.ABI,
			functionName: "execute",
			args: [commands, inputs],
		})

		const transactions: Transaction[] = []

		if (sourceTokenAddress !== ADDRESS_ZERO) {
			const approveToPermit2Data = encodeFunctionData({
				abi: erc20Abi,
				functionName: "approve",
				args: [this[getQuoteIn].config.getPermit2Address(evmChainID), amountInMax],
			})

			transactions.push({
				to: sourceTokenAddress,
				value: 0n,
				data: approveToPermit2Data,
			})

			const permit2ApprovalData = encodeFunctionData({
				abi: PERMIT2_ABI,
				functionName: "approve",
				args: [
					sourceTokenAddress,
					this[getQuoteIn].config.getUniversalRouterAddress(evmChainID),
					amountInMax,
					281474976710655, // Max expiration
				],
			})

			transactions.push({
				to: this[getQuoteIn].config.getPermit2Address(evmChainID),
				value: 0n,
				data: permit2ApprovalData,
			})
		}

		transactions.push({
			to: this[getQuoteIn].config.getUniversalRouterAddress(evmChainID),
			value: sourceTokenAddress === ADDRESS_ZERO ? amountInMax : 0n,
			data: executeData,
		})

		return transactions
	}

	/**
	 * Finds the best Uniswap protocol (V2, V3, or V4) for swapping tokens given a desired output amount.
	 * Compares liquidity and pricing across different protocols and fee tiers.
	 *
	 * @param getQuoteIn - Whether to use "source" or "dest" chain for the swap
	 * @param tokenIn - The address of the input token
	 * @param tokenOut - The address of the output token
	 * @param amountOut - The desired output amount
	 * @returns Object containing the best protocol, required input amount, fee tier (for V3/V4), and transaction structure
	 */
	async findBestProtocolWithAmountOut(
		getQuoteIn: "source" | "dest",
		tokenIn: HexString,
		tokenOut: HexString,
		amountOut: bigint,
		evmChainID: string,
		options?: {
			selectedProtocol?: "v2" | "v3" | "v4"
			generateCalldata?: boolean
			recipient?: HexString
		},
	): Promise<{
		protocol: "v2" | "v3" | "v4" | null
		amountIn: bigint
		fee?: number
		transactions?: Transaction[]
	}> {
		if (options?.generateCalldata && !options?.recipient) {
			throw new Error("Recipient address is required when generating calldata")
		}

		if (options?.selectedProtocol) {
			if (options.selectedProtocol === "v2") {
				const amountInV2 = await this.getV2QuoteWithAmountOut(
					getQuoteIn,
					tokenIn,
					tokenOut,
					amountOut,
					evmChainID,
				)
				if (amountInV2 === maxUint256) {
					return { protocol: null, amountIn: maxUint256 }
				}
				let transactions: Transaction[] | undefined
				if (options?.generateCalldata) {
					transactions = this.createV2SwapCalldataExactOut(
						tokenIn,
						tokenOut,
						amountOut,
						amountInV2,
						options.recipient!,
						evmChainID,
						getQuoteIn,
					)
				}
				return { protocol: "v2", amountIn: amountInV2, transactions }
			}

			if (options.selectedProtocol === "v3") {
				const { amountIn: amountInV3, fee: bestV3Fee } = await this.getV3QuoteWithAmountOut(
					getQuoteIn,
					tokenIn,
					tokenOut,
					amountOut,
					evmChainID,
				)
				if (amountInV3 === maxUint256) {
					return { protocol: null, amountIn: maxUint256 }
				}
				let transactions: Transaction[] | undefined
				if (options?.generateCalldata) {
					transactions = this.createV3SwapCalldataExactOut(
						tokenIn,
						tokenOut,
						amountOut,
						amountInV3,
						bestV3Fee,
						options.recipient!,
						evmChainID,
						getQuoteIn,
					)
				}
				return { protocol: "v3", amountIn: amountInV3, fee: bestV3Fee, transactions }
			}

			if (options.selectedProtocol === "v4") {
				const { amountIn: amountInV4, fee: bestV4Fee } = await this.getV4QuoteWithAmountOut(
					getQuoteIn,
					tokenIn,
					tokenOut,
					amountOut,
					evmChainID,
				)
				if (amountInV4 === maxUint256) {
					return { protocol: null, amountIn: maxUint256 }
				}
				let transactions: Transaction[] | undefined
				if (options?.generateCalldata) {
					transactions = this.createV4SwapCalldataExactOut(
						tokenIn,
						tokenOut,
						amountOut,
						amountInV4,
						bestV4Fee,
						evmChainID,
						getQuoteIn,
					)
				}
				return { protocol: "v4", amountIn: amountInV4, fee: bestV4Fee, transactions }
			}
		}

		// If no protocol is selected, query all protocols to find the best one
		const amountInV2 = await this.getV2QuoteWithAmountOut(getQuoteIn, tokenIn, tokenOut, amountOut, evmChainID)

		const { amountIn: amountInV3, fee: bestV3Fee } = await this.getV3QuoteWithAmountOut(
			getQuoteIn,
			tokenIn,
			tokenOut,
			amountOut,
			evmChainID,
		)

		const { amountIn: amountInV4, fee: bestV4Fee } = await this.getV4QuoteWithAmountOut(
			getQuoteIn,
			tokenIn,
			tokenOut,
			amountOut,
			evmChainID,
		)

		if (amountInV2 === maxUint256 && amountInV3 === maxUint256 && amountInV4 === maxUint256) {
			return {
				protocol: null,
				amountIn: maxUint256,
			}
		}

		// Prefer V4 when V4 is close to the best of V2/V3 (within thresholdBps)
		if (amountInV4 !== maxUint256) {
			const thresholdBps = 100n // 1%
			if (amountInV3 !== maxUint256 && this.isWithinThreshold(amountInV4, amountInV3, thresholdBps)) {
				let transactions: Transaction[] | undefined
				if (options?.generateCalldata) {
					transactions = this.createV4SwapCalldataExactOut(
						tokenIn,
						tokenOut,
						amountOut,
						amountInV4,
						bestV4Fee,
						evmChainID,
						getQuoteIn,
					)
				}
				return { protocol: "v4", amountIn: amountInV4, fee: bestV4Fee, transactions }
			}
			if (amountInV2 !== maxUint256 && this.isWithinThreshold(amountInV4, amountInV2, thresholdBps)) {
				let transactions: Transaction[] | undefined
				if (options?.generateCalldata) {
					transactions = this.createV4SwapCalldataExactOut(
						tokenIn,
						tokenOut,
						amountOut,
						amountInV4,
						bestV4Fee,
						evmChainID,
						getQuoteIn,
					)
				}
				return { protocol: "v4", amountIn: amountInV4, fee: bestV4Fee, transactions }
			}
		}

		const minAmount = [
			{ protocol: "v2" as const, amountIn: amountInV2 },
			{ protocol: "v3" as const, amountIn: amountInV3, fee: bestV3Fee },
			{ protocol: "v4" as const, amountIn: amountInV4, fee: bestV4Fee },
		].reduce((best, current) => (current.amountIn < best.amountIn ? current : best))

		let transactions: Transaction[] | undefined
		if (options?.generateCalldata) {
			if (minAmount.protocol === "v2") {
				transactions = this.createV2SwapCalldataExactOut(
					tokenIn,
					tokenOut,
					amountOut,
					amountInV2,
					options.recipient!,
					evmChainID,
					getQuoteIn,
				)
			} else if (minAmount.protocol === "v3") {
				transactions = this.createV3SwapCalldataExactOut(
					tokenIn,
					tokenOut,
					amountOut,
					amountInV3,
					bestV3Fee,
					options.recipient!,
					evmChainID,
					getQuoteIn,
				)
			} else {
				transactions = this.createV4SwapCalldataExactOut(
					tokenIn,
					tokenOut,
					amountOut,
					amountInV4,
					bestV4Fee,
					evmChainID,
					getQuoteIn,
				)
			}
		}

		if (minAmount.protocol === "v2") {
			return {
				protocol: "v2",
				amountIn: amountInV2,
				transactions,
			}
		} else if (minAmount.protocol === "v3") {
			return {
				protocol: "v3",
				amountIn: amountInV3,
				fee: bestV3Fee,
				transactions,
			}
		} else {
			return {
				protocol: "v4",
				amountIn: amountInV4,
				fee: bestV4Fee,
				transactions,
			}
		}
	}

	/**
	 * Finds the best Uniswap protocol (V2, V3, or V4) for swapping tokens given an input amount.
	 * Compares liquidity and pricing across different protocols and fee tiers.
	 *
	 * @param getQuoteIn - Whether to use "source" or "dest" chain for the swap
	 * @param tokenIn - The address of the input token
	 * @param tokenOut - The address of the output token
	 * @param amountIn - The input amount to swap
	 * @param evmChainID - The EVM chain ID in format "EVM-{id}"
	 * @param selectedProtocol - Optional specific protocol to use ("v2", "v3", or "v4")
	 * @returns Object containing the best protocol, expected output amount, fee tier (for V3/V4), and transaction structure
	 */
	async findBestProtocolWithAmountIn(
		getQuoteIn: "source" | "dest",
		tokenIn: HexString,
		tokenOut: HexString,
		amountIn: bigint,
		evmChainID: string,
		options?: {
			selectedProtocol?: "v2" | "v3" | "v4"
			generateCalldata?: boolean
			recipient?: HexString
		},
	): Promise<{
		protocol: "v2" | "v3" | "v4" | null
		amountOut: bigint
		fee?: number
		transactions?: Transaction[]
	}> {
		if (options?.generateCalldata && !options?.recipient) {
			throw new Error("Recipient address is required when generating calldata")
		}

		if (options?.selectedProtocol) {
			if (options.selectedProtocol === "v2") {
				const amountOutV2 = await this.getV2QuoteWithAmountIn(
					getQuoteIn,
					tokenIn,
					tokenOut,
					amountIn,
					evmChainID,
				)
				if (amountOutV2 === BigInt(0)) {
					return { protocol: null, amountOut: BigInt(0) }
				}
				let transactions: Transaction[] | undefined
				if (options?.generateCalldata) {
					transactions = this.createV2SwapCalldataExactIn(
						tokenIn,
						tokenOut,
						amountIn,
						amountOutV2,
						options.recipient!,
						evmChainID,
						getQuoteIn,
					)
				}
				return { protocol: "v2", amountOut: amountOutV2, transactions }
			}

			if (options.selectedProtocol === "v3") {
				const { amountOut: amountOutV3, fee: bestV3Fee } = await this.getV3QuoteWithAmountIn(
					getQuoteIn,
					tokenIn,
					tokenOut,
					amountIn,
					evmChainID,
				)
				if (amountOutV3 === BigInt(0)) {
					return { protocol: null, amountOut: BigInt(0) }
				}
				let transactions: Transaction[] | undefined
				if (options?.generateCalldata) {
					transactions = this.createV3SwapCalldataExactIn(
						tokenIn,
						tokenOut,
						amountIn,
						amountOutV3,
						bestV3Fee,
						options.recipient!,
						evmChainID,
						getQuoteIn,
					)
				}
				return { protocol: "v3", amountOut: amountOutV3, fee: bestV3Fee, transactions }
			}

			if (options.selectedProtocol === "v4") {
				const { amountOut: amountOutV4, fee: bestV4Fee } = await this.getV4QuoteWithAmountIn(
					getQuoteIn,
					tokenIn,
					tokenOut,
					amountIn,
					evmChainID,
				)
				if (amountOutV4 === BigInt(0)) {
					return { protocol: null, amountOut: BigInt(0) }
				}
				let transactions: Transaction[] | undefined
				if (options?.generateCalldata) {
					transactions = this.createV4SwapCalldataExactIn(
						tokenIn,
						tokenOut,
						amountIn,
						amountOutV4,
						bestV4Fee,
						evmChainID,
						getQuoteIn,
					)
				}
				return { protocol: "v4", amountOut: amountOutV4, fee: bestV4Fee, transactions }
			}
		}

		// If no protocol is selected, query all protocols to find the best one
		const amountOutV2 = await this.getV2QuoteWithAmountIn(getQuoteIn, tokenIn, tokenOut, amountIn, evmChainID)

		const { amountOut: amountOutV3, fee: bestV3Fee } = await this.getV3QuoteWithAmountIn(
			getQuoteIn,
			tokenIn,
			tokenOut,
			amountIn,
			evmChainID,
		)

		const { amountOut: amountOutV4, fee: bestV4Fee } = await this.getV4QuoteWithAmountIn(
			getQuoteIn,
			tokenIn,
			tokenOut,
			amountIn,
			evmChainID,
		)

		// If no liquidity found in any protocol
		if (amountOutV2 === BigInt(0) && amountOutV3 === BigInt(0) && amountOutV4 === BigInt(0)) {
			return {
				protocol: null,
				amountOut: BigInt(0),
			}
		}

		// Prefer V4 when V4 is close to the best of V2/V3 (within thresholdBps)
		if (amountOutV4 !== BigInt(0)) {
			const thresholdBps = 100n // 1%
			if (amountOutV3 !== BigInt(0) && this.isWithinThreshold(amountOutV4, amountOutV3, thresholdBps)) {
				let transactions: Transaction[] | undefined
				if (options?.generateCalldata) {
					transactions = this.createV4SwapCalldataExactIn(
						tokenIn,
						tokenOut,
						amountIn,
						amountOutV4,
						bestV4Fee,
						evmChainID,
						getQuoteIn,
					)
				}
				return { protocol: "v4", amountOut: amountOutV4, fee: bestV4Fee, transactions }
			}
			if (amountOutV2 !== BigInt(0) && this.isWithinThreshold(amountOutV4, amountOutV2, thresholdBps)) {
				let transactions: Transaction[] | undefined
				if (options?.generateCalldata) {
					transactions = this.createV4SwapCalldataExactIn(
						tokenIn,
						tokenOut,
						amountIn,
						amountOutV4,
						bestV4Fee,
						evmChainID,
						getQuoteIn,
					)
				}
				return { protocol: "v4", amountOut: amountOutV4, fee: bestV4Fee, transactions }
			}
		}

		const maxAmount = [
			{ protocol: "v2" as const, amountOut: amountOutV2 },
			{ protocol: "v3" as const, amountOut: amountOutV3, fee: bestV3Fee },
			{ protocol: "v4" as const, amountOut: amountOutV4, fee: bestV4Fee },
		].reduce((best, current) => (current.amountOut > best.amountOut ? current : best))

		let transactions: Transaction[] | undefined
		if (options?.generateCalldata) {
			if (maxAmount.protocol === "v2") {
				transactions = this.createV2SwapCalldataExactIn(
					tokenIn,
					tokenOut,
					amountIn,
					amountOutV2,
					options.recipient!,
					evmChainID,
					getQuoteIn,
				)
			} else if (maxAmount.protocol === "v3") {
				transactions = this.createV3SwapCalldataExactIn(
					tokenIn,
					tokenOut,
					amountIn,
					amountOutV3,
					bestV3Fee,
					options.recipient!,
					evmChainID,
					getQuoteIn,
				)
			} else {
				transactions = this.createV4SwapCalldataExactIn(
					tokenIn,
					tokenOut,
					amountIn,
					amountOutV4,
					bestV4Fee,
					evmChainID,
					getQuoteIn,
				)
			}
		}

		if (maxAmount.protocol === "v2") {
			return {
				protocol: "v2",
				amountOut: amountOutV2,
				transactions,
			}
		} else if (maxAmount.protocol === "v3") {
			return {
				protocol: "v3",
				amountOut: amountOutV3,
				fee: bestV3Fee,
				transactions,
			}
		} else {
			return {
				protocol: "v4",
				amountOut: amountOutV4,
				fee: bestV4Fee,
				transactions,
			}
		}
	}

	/**
	 * Checks if an order has been filled by verifying the commitment status on-chain.
	 * Reads the storage slot corresponding to the order's commitment hash.
	 *
	 * @param order - The order to check
	 * @returns True if the order has been filled, false otherwise
	 */
	async isOrderFilled(order: Order): Promise<boolean> {
		const intentGatewayAddress = this.source.config.getIntentGatewayAddress(order.destChain)

		const filledSlot = await this.dest.client.readContract({
			abi: IntentGatewayABI.ABI,
			address: intentGatewayAddress,
			functionName: "calculateCommitmentSlotHash",
			args: [order.id as HexString],
		})

		const filledStatus = await this.dest.client.getStorageAt({
			address: intentGatewayAddress,
			slot: filledSlot,
		})
		return filledStatus !== "0x0000000000000000000000000000000000000000000000000000000000000000"
	}

	async submitAndConfirmReceipt(hyperbridge: SubstrateChain, commitment: HexString, message: IGetRequestMessage) {
		let storageValue = await hyperbridge.queryRequestReceipt(commitment)

		if (!storageValue) {
			console.log("No receipt found. Attempting to submit...")
			try {
				await hyperbridge.submitUnsigned(message)
			} catch {
				console.warn("Submission failed. Awaiting network confirmation...")
			}

			console.log("Waiting for network state update...")
			await sleep(30000)

			storageValue = await retryPromise(
				async () => {
					const value = await hyperbridge.queryRequestReceipt(commitment)
					if (!value) throw new Error("Receipt not found")
					return value
				},
				{ maxRetries: 10, backoffMs: 5000, logMessage: "Checking for receipt" },
			)
		}

		console.log("Hyperbridge Receipt confirmed.")
	}

	async *cancelOrder(
		order: Order,
		hyperbridgeConfig: IHyperbridgeConfig,
		indexerClient: IndexerClient,
		storedData?: StoredCancellationData,
	) {
		const hyperbridge = (await getChain({ ...hyperbridgeConfig, hasher: "Keccak" })) as SubstrateChain
		const sourceStateMachine = hexToString(order.sourceChain as HexString)
		const destStateMachine = hexToString(order.destChain as HexString)

		const sourceConsensusStateId = this.source.config.getConsensusStateId(sourceStateMachine)
		const destConsensusStateId = this.dest.config.getConsensusStateId(destStateMachine)

		let destIProof: IProof

		if (storedData?.destIProof) {
			destIProof = storedData.destIProof
			yield { status: "DESTINATION_FINALIZED", data: { proof: destIProof } }
		} else {
			let latestHeight = 0n
			let lastFailedHeight: bigint | null = null
			let proofHex: HexString | null = null

			while (!proofHex) {
				latestHeight = await retryPromise(
					() =>
						hyperbridge.latestStateMachineHeight({
							stateId: parseStateMachineId(destStateMachine).stateId,
							consensusStateId: destConsensusStateId,
						}),
					{ maxRetries: 5, backoffMs: 500, logMessage: "Failed to fetch latest state machine height" },
				)

				const shouldFetchProof =
					lastFailedHeight === null ? latestHeight > order.deadline : latestHeight > lastFailedHeight

				if (!shouldFetchProof) {
					yield {
						status: "AWAITING_DESTINATION_FINALIZED",
						data: {
							currentHeight: latestHeight,
							deadline: order.deadline,
							...(lastFailedHeight && { lastFailedHeight }),
						},
					}
					await sleep(10000)
					continue
				}

				try {
					const intentGatewayAddress = this.dest.config.getIntentGatewayAddress(destStateMachine)
					const orderId = orderCommitment(order)
					const slotHash = await this.dest.client.readContract({
						abi: IntentGatewayABI.ABI,
						address: intentGatewayAddress,
						functionName: "calculateCommitmentSlotHash",
						args: [orderId],
					})
					proofHex = await this.dest.queryStateProof(latestHeight, [slotHash], intentGatewayAddress)
				} catch (error) {
					lastFailedHeight = latestHeight
					yield {
						status: "PROOF_FETCH_FAILED",
						data: {
							failedHeight: latestHeight,
							error: error instanceof Error ? error.message : String(error),
							deadline: order.deadline,
						},
					}
					await sleep(10000)
				}
			}

			destIProof = {
				consensusStateId: destConsensusStateId,
				height: latestHeight,
				proof: proofHex,
				stateMachine: destStateMachine,
			}

			yield { status: "DESTINATION_FINALIZED", data: { proof: destIProof } }
		}

		const getRequest = storedData?.getRequest ?? ((yield { status: "AWAITING_GET_REQUEST" }) as IGetRequest)
		if (!getRequest) throw new Error("[Cancel Order]: Get Request not provided")

		const commitment = getRequestCommitment({ ...getRequest, keys: [...getRequest.keys] })

		const sourceStatusStream = indexerClient.getRequestStatusStream(commitment)
		for await (const statusUpdate of sourceStatusStream) {
			yield statusUpdate

			if (statusUpdate.status !== RequestStatus.SOURCE_FINALIZED) {
				continue
			}

			let sourceHeight = BigInt(statusUpdate.metadata.blockNumber)
			let proof: HexString | undefined
			// Check if request was delivered while waiting for proof
			const checkIfAlreadyDelivered = async () => {
				const currentStatus = await indexerClient.queryGetRequestWithStatus(commitment)
				return (
					currentStatus?.statuses.some((status) => status.status === RequestStatus.HYPERBRIDGE_DELIVERED) ??
					false
				)
			}

			const { slot1, slot2 } = requestCommitmentKey(commitment)

			while (true) {
				try {
					proof = await this.source.queryStateProof(sourceHeight, [slot1, slot2])
					break
				} catch {
					const failedHeight = sourceHeight
					while (sourceHeight <= failedHeight) {
						if (await checkIfAlreadyDelivered()) {
							break
						}

						const nextHeight = await retryPromise(
							() =>
								hyperbridge.latestStateMachineHeight({
									stateId: parseStateMachineId(sourceStateMachine).stateId,
									consensusStateId: sourceConsensusStateId,
								}),
							{
								maxRetries: 5,
								backoffMs: 5000,
								logMessage: "Failed to fetch latest state machine height (post-source-proof failure)",
							},
						)

						if (nextHeight <= failedHeight) {
							await sleep(10000)
							continue
						}

						sourceHeight = nextHeight
					}

					if (await checkIfAlreadyDelivered()) {
						break
					}
				}
			}

			if (proof) {
				const sourceIProof: IProof = {
					height: sourceHeight,
					stateMachine: sourceStateMachine,
					consensusStateId: sourceConsensusStateId,
					proof,
				}

				yield { status: "SOURCE_PROOF_RECEIVED", data: sourceIProof }

				const getRequestMessage: IGetRequestMessage = {
					kind: "GetRequest",
					requests: [getRequest],
					source: sourceIProof,
					response: destIProof,
					signer: pad("0x"),
				}

				await waitForChallengePeriod(hyperbridge, {
					height: sourceHeight,
					id: {
						stateId: parseStateMachineId(sourceStateMachine).stateId,
						consensusStateId: sourceConsensusStateId,
					},
				})

				await this.submitAndConfirmReceipt(hyperbridge, commitment, getRequestMessage)
			}
		}
	}

	/**
	 * Returns the tick spacing for a given fee tier in Uniswap V4
	 * @param fee - The fee tier in basis points
	 * @returns The tick spacing value
	 */
	private getTickSpacing(fee: number): number {
		switch (fee) {
			case 100: // 0.01%
				return 1
			case 500: // 0.05%
				return 10
			case 3000: // 0.30%
				return 60
			case 10000: // 1.00%
				return 200
			default:
				return 60 // Default to medium
		}
	}

	/**
	 * Returns true if candidate <= reference * (1 + thresholdBps/10000)
	 * @param candidate - The candidate amount to compare
	 * @param reference - The reference amount
	 * @param thresholdBps - The threshold in basis points
	 * @returns True if candidate is within threshold of reference
	 */
	private isWithinThreshold(candidate: bigint, reference: bigint, thresholdBps: bigint): boolean {
		const basisPoints = 10000n
		return candidate * basisPoints <= reference * (basisPoints + thresholdBps)
	}

	/**
	 * Encodes multiple command bytes into packed format
	 * @private
	 */
	private encodeCommands(commands: number[]): HexString {
		if (commands.length === 0) {
			throw new Error("Commands array cannot be empty")
		}

		// Build the type array and ensure proper typing
		const types = Array(commands.length).fill("uint8")

		// Use type assertion for viem's strict typing
		return encodePacked(types as any, commands as any)
	}
}

/**
 * Transforms an Order object into the format expected by the smart contract.
 * Converts chain IDs to hex format and restructures input/output arrays.
 *
 * @param order - The order to transform
 * @returns The order in contract-compatible format
 */
function transformOrderForContract(order: Order) {
	return {
		sourceChain: toHex(order.sourceChain),
		destChain: toHex(order.destChain),
		fees: order.fees,
		callData: order.callData,
		deadline: order.deadline,
		nonce: order.nonce,
		inputs: order.inputs.map((input) => ({
			token: input.token,
			amount: input.amount,
		})),
		outputs: order.outputs.map((output) => ({
			token: output.token,
			amount: output.amount,
			beneficiary: output.beneficiary,
		})),
		user: order.user,
	}
}

interface StoredCancellationData {
	destIProof?: IProof
	getRequest?: IGetRequest
	sourceIProof?: IProof
}<|MERGE_RESOLUTION|>--- conflicted
+++ resolved
@@ -14,11 +14,8 @@
 	getRequestCommitment,
 	waitForChallengePeriod,
 	retryPromise,
-<<<<<<< HEAD
 	UniversalRouterCommands,
-=======
 	maxBigInt,
->>>>>>> 030b2d98
 } from "@/utils"
 import {
 	encodeFunctionData,
