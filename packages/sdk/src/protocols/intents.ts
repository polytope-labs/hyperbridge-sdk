--- conflicted
+++ resolved
@@ -14,7 +14,6 @@
 	getRequestCommitment,
 	waitForChallengePeriod,
 } from "@/utils"
-<<<<<<< HEAD
 import { formatUnits, hexToString, maxUint256, pad, parseUnits, toHex } from "viem"
 import {
 	DispatchPost,
@@ -26,10 +25,6 @@
 	type IPostRequest,
 	type Order,
 } from "@/types"
-=======
-import { formatUnits, maxUint256, parseUnits, toHex } from "viem"
-import type { DispatchPost, FillOptions, HexString, IPostRequest, Order } from "@/types"
->>>>>>> f1d9f765
 import IntentGatewayABI from "@/abis/IntentGateway"
 import UniswapV2Factory from "@/abis/uniswapV2Factory"
 import UniswapRouterV2 from "@/abis/uniswapRouterV2"
