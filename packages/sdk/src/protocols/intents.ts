import {
	bytes32ToBytes20,
	bytes20ToBytes32,
	constructRedeemEscrowRequestBody,
	getStorageSlot,
	ADDRESS_ZERO,
	MOCK_ADDRESS,
	ERC20Method,
	adjustFeeDecimals,
	fetchPrice,
	parseStateMachineId,
	orderCommitment,
	sleep,
	getRequestCommitment,
	waitForChallengePeriod,
	retryPromise,
	maxBigInt,
	getGasPriceFromEtherscan,
	USE_ETHERSCAN_CHAINS,
} from "@/utils"
import { formatUnits, hexToString, maxUint256, pad, parseUnits, toHex } from "viem"
import {
	DispatchPost,
	IGetRequest,
	IHyperbridgeConfig,
	RequestStatus,
	type FillOptions,
	type HexString,
	type IPostRequest,
	type Order,
} from "@/types"
import IntentGatewayABI from "@/abis/IntentGateway"
import type { EvmChain } from "@/chains/evm"
import { Decimal } from "decimal.js"
import { getChain, IGetRequestMessage, IProof, requestCommitmentKey, SubstrateChain } from "@/chain"
import { IndexerClient } from "@/client"
import { Swap } from "@/utils/swap"

/**
 * IntentGateway handles cross-chain intent operations between EVM chains.
 * It provides functionality for estimating fill orders, finding optimal swap protocols,
 * and checking order statuses across different chains.
 */
export class IntentGateway {
	public readonly swap: Swap
	/**
	 * Creates a new IntentGateway instance for cross-chain operations.
	 * @param source - The source EVM chain
	 * @param dest - The destination EVM chain
	 */
	constructor(
		public readonly source: EvmChain,
		public readonly dest: EvmChain,
	) {
		this.swap = new Swap()
	}

	/**
	 * Estimates the total cost required to fill an order, including gas fees, relayer fees,
	 * protocol fees, and swap operations.
	 *
	 * @param order - The order to estimate fill costs for
	 * @returns An object containing the estimated cost in both fee token and native token, plus the post request calldata
	 */
	async estimateFillOrder(
		order: Order,
	): Promise<{ feeTokenAmount: bigint; nativeTokenAmount: bigint; postRequestCalldata: HexString }> {
		const postRequest: IPostRequest = {
			source: order.destChain,
			dest: order.sourceChain,
			body: constructRedeemEscrowRequestBody(order, MOCK_ADDRESS),
			timeoutTimestamp: 0n,
			nonce: await this.source.getHostNonce(),
			from: this.source.configService.getIntentGatewayAddress(order.destChain),
			to: this.source.configService.getIntentGatewayAddress(order.sourceChain),
		}

		const { decimals: sourceChainFeeTokenDecimals } = await this.source.getFeeTokenWithDecimals()

		const { address: destChainFeeTokenAddress, decimals: destChainFeeTokenDecimals } =
			await this.dest.getFeeTokenWithDecimals()

		const { gas: postGasEstimate, postRequestCalldata } = await this.source.estimateGas(postRequest)

		const postGasEstimateInSourceFeeToken = await this.convertGasToFeeToken(
			postGasEstimate,
			"source",
			order.sourceChain,
		)

		const minRelayerFee = 5n * 10n ** BigInt(sourceChainFeeTokenDecimals - 2)
		const postGasWithIncentive = postGasEstimateInSourceFeeToken + (postGasEstimateInSourceFeeToken * 1n) / 100n
		const relayerFeeInSourceFeeToken = maxBigInt(postGasWithIncentive, minRelayerFee)

		const relayerFeeInDestFeeToken = adjustFeeDecimals(
			relayerFeeInSourceFeeToken,
			sourceChainFeeTokenDecimals,
			destChainFeeTokenDecimals,
		)

		const fillOptions: FillOptions = {
			relayerFee: relayerFeeInDestFeeToken,
		}

		const totalEthValue = order.outputs
			.filter((output) => bytes32ToBytes20(output.token) === ADDRESS_ZERO)
			.reduce((sum, output) => sum + output.amount, 0n)

		const intentGatewayAddress = this.source.configService.getIntentGatewayAddress(order.destChain)
		const testValue = toHex(maxUint256 / 2n)

		const orderOverrides = await Promise.all(
			order.outputs.map(async (output) => {
				const tokenAddress = bytes32ToBytes20(output.token)

				if (tokenAddress === ADDRESS_ZERO) {
					return null
				}

				try {
					const stateDiffs = []

					const balanceData = ERC20Method.BALANCE_OF + bytes20ToBytes32(MOCK_ADDRESS).slice(2)
					const balanceSlot = await getStorageSlot(this.dest.client, tokenAddress, balanceData as HexString)
					stateDiffs.push({ slot: balanceSlot as HexString, value: testValue })

					try {
						const allowanceData =
							ERC20Method.ALLOWANCE +
							bytes20ToBytes32(MOCK_ADDRESS).slice(2) +
							bytes20ToBytes32(intentGatewayAddress).slice(2)
						const allowanceSlot = await getStorageSlot(
							this.dest.client,
							tokenAddress,
							allowanceData as HexString,
						)
						stateDiffs.push({ slot: allowanceSlot as HexString, value: testValue })
					} catch (e) {
						console.warn(`Could not find allowance slot for token ${tokenAddress}:`, e)
					}

					return { address: tokenAddress, stateDiff: stateDiffs }
				} catch (e) {
					console.warn(`Could not find balance slot for token ${tokenAddress}:`, e)
					return null
				}
			}),
		).then((results) => results.filter(Boolean))

		const stateOverrides = [
			// Mock address with ETH balance so that any chain estimation runs
			// even when the address doesn't hold any native token in that chain
			{
				address: MOCK_ADDRESS,
				balance: maxUint256,
			},
			...orderOverrides.map((override) => ({
				address: override!.address,
				stateDiff: override!.stateDiff,
			})),
		]

		let destChainFillGas = 0n
		try {
			let protocolFeeInNativeToken = await this.quoteNative(postRequest, relayerFeeInDestFeeToken).catch(() =>
				this.dest.quoteNative(postRequest, relayerFeeInDestFeeToken).catch(() => 0n),
			)
			protocolFeeInNativeToken = protocolFeeInNativeToken + (protocolFeeInNativeToken * 50n) / 10000n

			destChainFillGas = await this.dest.client.estimateContractGas({
				abi: IntentGatewayABI.ABI,
				address: intentGatewayAddress,
				functionName: "fillOrder",
				args: [transformOrderForContract(order), fillOptions as any],
				account: MOCK_ADDRESS,
				value: totalEthValue + protocolFeeInNativeToken,
				stateOverride: stateOverrides as any,
			})
		} catch {
			console.warn(
				`Could not estimate gas for fill order with native token as fees for chain ${order.destChain}, now trying with fee token as fees`,
			)

			const destFeeTokenBalanceData = ERC20Method.BALANCE_OF + bytes20ToBytes32(MOCK_ADDRESS).slice(2)
			const destFeeTokenBalanceSlot = await getStorageSlot(
				this.dest.client,
				destChainFeeTokenAddress,
				destFeeTokenBalanceData as HexString,
			)
			const destFeeTokenAllowanceData =
				ERC20Method.ALLOWANCE +
				bytes20ToBytes32(MOCK_ADDRESS).slice(2) +
				bytes20ToBytes32(intentGatewayAddress).slice(2)
			const destFeeTokenAllowanceSlot = await getStorageSlot(
				this.dest.client,
				destChainFeeTokenAddress,
				destFeeTokenAllowanceData as HexString,
			)
			const feeTokenStateDiffs = [
				{ slot: destFeeTokenBalanceSlot, value: testValue },
				{ slot: destFeeTokenAllowanceSlot, value: testValue },
			]

			stateOverrides.push({
				address: destChainFeeTokenAddress,
				stateDiff: feeTokenStateDiffs as any,
			})

			destChainFillGas = await this.dest.client.estimateContractGas({
				abi: IntentGatewayABI.ABI,
				address: intentGatewayAddress,
				functionName: "fillOrder",
				args: [transformOrderForContract(order), fillOptions as any],
				account: MOCK_ADDRESS,
				value: totalEthValue,
				stateOverride: stateOverrides as any,
			})
		}

		const fillGasInDestFeeToken = await this.convertGasToFeeToken(destChainFillGas, "dest", order.destChain)
		const fillGasInSourceFeeToken = adjustFeeDecimals(
			fillGasInDestFeeToken,
			destChainFeeTokenDecimals,
			sourceChainFeeTokenDecimals,
		)

		const protocolFeeInSourceFeeToken = adjustFeeDecimals(
			await this.dest.quote(postRequest),
			destChainFeeTokenDecimals,
			sourceChainFeeTokenDecimals,
		)

		let totalEstimateInSourceFeeToken =
			fillGasInSourceFeeToken + protocolFeeInSourceFeeToken + relayerFeeInSourceFeeToken

		let totalNativeTokenAmount = await this.convertFeeTokenToNative(
			totalEstimateInSourceFeeToken,
			"source",
			order.sourceChain,
		)

		if ([order.destChain, order.sourceChain].includes("EVM-1")) {
			totalEstimateInSourceFeeToken =
				totalEstimateInSourceFeeToken + (totalEstimateInSourceFeeToken * 3000n) / 10000n
			totalNativeTokenAmount = totalNativeTokenAmount + (totalNativeTokenAmount * 3200n) / 10000n
		} else {
			totalEstimateInSourceFeeToken =
				totalEstimateInSourceFeeToken + (totalEstimateInSourceFeeToken * 250n) / 10000n
			totalNativeTokenAmount = totalNativeTokenAmount + (totalNativeTokenAmount * 350n) / 10000n
		}
		return {
			feeTokenAmount: totalEstimateInSourceFeeToken,
			nativeTokenAmount: totalNativeTokenAmount,
			postRequestCalldata,
		}
	}

	/**
	 * Converts fee token amounts back to the equivalent amount in native token.
	 * Uses USD pricing to convert between fee token amounts and native token costs.
	 *
	 * @param feeTokenAmount - The amount in fee token (DAI)
	 * @param getQuoteIn - Whether to use "source" or "dest" chain for the conversion
	 * @param evmChainID - The EVM chain ID in format "EVM-{id}"
	 * @returns The fee token amount converted to native token amount
	 * @private
	 */
	private async convertFeeTokenToNative(
		feeTokenAmount: bigint,
		getQuoteIn: "source" | "dest",
		evmChainID: string,
	): Promise<bigint> {
		const client = this[getQuoteIn].client
		const wethAsset = this[getQuoteIn].configService.getWrappedNativeAssetWithDecimals(evmChainID).asset
		const feeToken = await this[getQuoteIn].getFeeTokenWithDecimals()

		try {
			const { amountOut } = await this.swap.findBestProtocolWithAmountIn(
				this[getQuoteIn].client,
				feeToken.address,
				wethAsset,
				feeTokenAmount,
				evmChainID,
				{ selectedProtocol: "v2" },
			)

			if (amountOut === 0n) {
				throw new Error()
			}
			return amountOut
		} catch {
			// Testnet block
			const nativeCurrency = client.chain?.nativeCurrency
			const chainId = Number.parseInt(evmChainID.split("-")[1])
			const feeTokenAmountDecimal = new Decimal(formatUnits(feeTokenAmount, feeToken.decimals))
			const nativeTokenPriceUsd = new Decimal(await fetchPrice(nativeCurrency?.symbol!, chainId))
			const totalCostInNativeToken = feeTokenAmountDecimal.dividedBy(nativeTokenPriceUsd)
			return parseUnits(totalCostInNativeToken.toFixed(nativeCurrency?.decimals!), nativeCurrency?.decimals!)
		}
	}

	/**
	 * Converts gas costs to the equivalent amount in the fee token (DAI).
	 * Uses USD pricing to convert between native token gas costs and fee token amounts.
	 *
	 * @param gasEstimate - The estimated gas units
	 * @param gasEstimateIn - Whether to use "source" or "dest" chain for the conversion
	 * @param evmChainID - The EVM chain ID in format "EVM-{id}"
	 * @returns The gas cost converted to fee token amount
	 * @private
	 */
	private async convertGasToFeeToken(
		gasEstimate: bigint,
		gasEstimateIn: "source" | "dest",
		evmChainID: string,
	): Promise<bigint> {
		const client = this[gasEstimateIn].client
		const useEtherscan = USE_ETHERSCAN_CHAINS.has(evmChainID)
		const etherscanApiKey = useEtherscan ? this[gasEstimateIn].configService.getEtherscanApiKey() : undefined
		const gasPrice =
			useEtherscan && etherscanApiKey
				? await retryPromise(() => getGasPriceFromEtherscan(evmChainID, etherscanApiKey), {
						maxRetries: 3,
						backoffMs: 250,
					}).catch(async () => {
						console.warn({ evmChainID }, "Error getting gas price from etherscan, using client's gas price")
						return await client.getGasPrice()
					})
				: await client.getGasPrice()
		const gasCostInWei = gasEstimate * gasPrice
		const wethAddr = this[gasEstimateIn].configService.getWrappedNativeAssetWithDecimals(evmChainID).asset
		const feeToken = await this[gasEstimateIn].getFeeTokenWithDecimals()

		try {
			const { amountOut } = await this.swap.findBestProtocolWithAmountIn(
				this[gasEstimateIn].client,
				wethAddr,
				feeToken.address,
				gasCostInWei,
				evmChainID,
				{ selectedProtocol: "v2" },
			)
			if (amountOut === 0n) {
				console.log("Amount out not found")
				throw new Error()
			}
			return amountOut
		} catch {
			// Testnet block
			const nativeCurrency = client.chain?.nativeCurrency
			const chainId = Number.parseInt(evmChainID.split("-")[1])
			const gasCostInToken = new Decimal(formatUnits(gasCostInWei, nativeCurrency?.decimals!))
			const tokenPriceUsd = await fetchPrice(nativeCurrency?.symbol!, chainId)
			const gasCostUsd = gasCostInToken.times(tokenPriceUsd)
			const feeTokenPriceUsd = new Decimal(1) // stable coin
			const gasCostInFeeToken = gasCostUsd.dividedBy(feeTokenPriceUsd)
			return parseUnits(gasCostInFeeToken.toFixed(feeToken.decimals), feeToken.decimals)
		}
	}

	/**
	 * Gets a quote for the native token cost of dispatching a post request.
	 *
	 * @param postRequest - The post request to quote
	 * @param fee - The fee amount in fee token
	 * @returns The native token amount required
	 */
	async quoteNative(postRequest: IPostRequest, fee: bigint): Promise<bigint> {
		const dispatchPost: DispatchPost = {
			dest: toHex(postRequest.dest),
			to: postRequest.to,
			body: postRequest.body,
			timeout: postRequest.timeoutTimestamp,
			fee: fee,
			payer: postRequest.from,
		}

		const quoteNative = await this.dest.client.readContract({
			address: this.dest.configService.getIntentGatewayAddress(postRequest.dest),
			abi: IntentGatewayABI.ABI,
			functionName: "quoteNative",
			args: [dispatchPost] as any,
		})

		return quoteNative
	}

	/**
<<<<<<< HEAD
=======
	 * Gets V2 quote for exact output swap.
	 */
	async getV2QuoteWithAmountOut(
		getQuoteIn: "source" | "dest",
		tokenIn: HexString,
		tokenOut: HexString,
		amountOut: bigint,
		evmChainID: string,
	): Promise<bigint> {
		const client = this[getQuoteIn].client
		const v2Router = this[getQuoteIn].configService.getUniswapRouterV2Address(evmChainID)

		const wethAsset = this[getQuoteIn].configService.getWrappedNativeAssetWithDecimals(evmChainID).asset
		const tokenInForQuote = tokenIn === ADDRESS_ZERO ? wethAsset : tokenIn
		const tokenOutForQuote = tokenOut === ADDRESS_ZERO ? wethAsset : tokenOut

		try {
			const v2AmountIn = await client.simulateContract({
				address: v2Router,
				abi: UniswapRouterV2.ABI,
				// @ts-ignore
				functionName: "getAmountsIn",
				// @ts-ignore
				args: [amountOut, [tokenInForQuote, tokenOutForQuote]],
			})

			return v2AmountIn.result[0]
		} catch {
			console.warn("V2 quote failed:")
			return maxUint256
		}
	}

	/**
	 * Gets V2 quote for exact input swap.
	 */
	async getV2QuoteWithAmountIn(
		getQuoteIn: "source" | "dest",
		tokenIn: HexString,
		tokenOut: HexString,
		amountIn: bigint,
		evmChainID: string,
	): Promise<bigint> {
		const client = this[getQuoteIn].client
		const v2Router = this[getQuoteIn].configService.getUniswapRouterV2Address(evmChainID)

		const wethAsset = this[getQuoteIn].configService.getWrappedNativeAssetWithDecimals(evmChainID).asset
		const tokenInForQuote = tokenIn === ADDRESS_ZERO ? wethAsset : tokenIn
		const tokenOutForQuote = tokenOut === ADDRESS_ZERO ? wethAsset : tokenOut

		try {
			const v2AmountOut = await client.simulateContract({
				address: v2Router,
				abi: UniswapRouterV2.ABI,
				// @ts-ignore
				functionName: "getAmountsOut",
				// @ts-ignore
				args: [amountIn, [tokenInForQuote, tokenOutForQuote]],
			})

			return v2AmountOut.result[1]
		} catch {
			console.warn("V2 quote failed:")
			return BigInt(0)
		}
	}

	/**
	 * Gets V3 quote for exact output swap.
	 */
	async getV3QuoteWithAmountOut(
		getQuoteIn: "source" | "dest",
		tokenIn: HexString,
		tokenOut: HexString,
		amountOut: bigint,
		evmChainID: string,
	): Promise<{ amountIn: bigint; fee: number }> {
		const client = this[getQuoteIn].client
		const commonFees = [100, 500, 3000, 10000]
		let bestAmountIn = maxUint256
		let bestFee = 0

		const v3Quoter = this[getQuoteIn].configService.getUniswapV3QuoterAddress(evmChainID)

		const wethAsset = this[getQuoteIn].configService.getWrappedNativeAssetWithDecimals(evmChainID).asset
		const tokenInForQuote = tokenIn === ADDRESS_ZERO ? wethAsset : tokenIn
		const tokenOutForQuote = tokenOut === ADDRESS_ZERO ? wethAsset : tokenOut

		for (const fee of commonFees) {
			try {
				const quoteResult = (
					await client.simulateContract({
						address: v3Quoter,
						abi: UniswapV3Quoter.ABI,
						functionName: "quoteExactOutputSingle",
						args: [
							{
								tokenIn: tokenInForQuote,
								tokenOut: tokenOutForQuote,
								fee: fee,
								amount: amountOut,
								sqrtPriceLimitX96: BigInt(0),
							},
						],
					})
				).result as [bigint, bigint, number, bigint]

				const amountIn = quoteResult[0]

				if (amountIn < bestAmountIn) {
					bestAmountIn = amountIn
					bestFee = fee
				}
			} catch {
				console.warn(`V3 quote failed for fee ${fee}, continuing to next fee tier`)
			}
		}

		return { amountIn: bestAmountIn, fee: bestFee }
	}

	/**
	 * Gets V3 quote for exact input swap.
	 */
	async getV3QuoteWithAmountIn(
		getQuoteIn: "source" | "dest",
		tokenIn: HexString,
		tokenOut: HexString,
		amountIn: bigint,
		evmChainID: string,
	): Promise<{ amountOut: bigint; fee: number }> {
		const client = this[getQuoteIn].client
		const commonFees = [100, 500, 3000, 10000]
		let bestAmountOut = BigInt(0)
		let bestFee = 0

		const v3Quoter = this[getQuoteIn].configService.getUniswapV3QuoterAddress(evmChainID)

		const wethAsset = this[getQuoteIn].configService.getWrappedNativeAssetWithDecimals(evmChainID).asset
		const tokenInForQuote = tokenIn === ADDRESS_ZERO ? wethAsset : tokenIn
		const tokenOutForQuote = tokenOut === ADDRESS_ZERO ? wethAsset : tokenOut

		for (const fee of commonFees) {
			try {
				const quoteResult = (
					await client.simulateContract({
						address: v3Quoter,
						abi: UniswapV3Quoter.ABI,
						functionName: "quoteExactInputSingle",
						args: [
							{
								tokenIn: tokenInForQuote,
								tokenOut: tokenOutForQuote,
								fee: fee,
								amountIn: amountIn,
								sqrtPriceLimitX96: BigInt(0),
							},
						],
					})
				).result as [bigint, bigint, number, bigint]

				const amountOut = quoteResult[0]

				if (amountOut > bestAmountOut) {
					bestAmountOut = amountOut
					bestFee = fee
				}
			} catch {
				console.warn(`V3 quote failed for fee ${fee}, continuing to next fee tier`)
			}
		}

		return { amountOut: bestAmountOut, fee: bestFee }
	}

	/**
	 * Gets V4 quote for exact output swap.
	 */
	async getV4QuoteWithAmountOut(
		getQuoteIn: "source" | "dest",
		tokenIn: HexString,
		tokenOut: HexString,
		amountOut: bigint,
		evmChainID: string,
	): Promise<{ amountIn: bigint; fee: number }> {
		const client = this[getQuoteIn].client
		const commonFees = [100, 500, 3000, 10000]
		let bestAmountIn = maxUint256
		let bestFee = 0

		const v4Quoter = this[getQuoteIn].configService.getUniswapV4QuoterAddress(evmChainID)

		for (const fee of commonFees) {
			try {
				const currency0 = tokenIn.toLowerCase() < tokenOut.toLowerCase() ? tokenIn : tokenOut
				const currency1 = tokenIn.toLowerCase() < tokenOut.toLowerCase() ? tokenOut : tokenIn

				const zeroForOne = tokenIn.toLowerCase() === currency0.toLowerCase()

				const poolKey = {
					currency0: currency0,
					currency1: currency1,
					fee: fee,
					tickSpacing: this.getTickSpacing(fee),
					hooks: ADDRESS_ZERO,
				}

				const quoteResult = (
					await client.simulateContract({
						address: v4Quoter,
						abi: UNISWAP_V4_QUOTER_ABI,
						functionName: "quoteExactOutputSingle",
						args: [
							{
								poolKey: poolKey,
								zeroForOne: zeroForOne,
								exactAmount: amountOut,
								hookData: "0x",
							},
						],
					})
				).result as [bigint, bigint]

				const amountIn = quoteResult[0]

				if (amountIn < bestAmountIn) {
					bestAmountIn = amountIn
					bestFee = fee
				}
			} catch {
				console.warn(`V4 quote failed for fee ${fee}, continuing to next fee tier`)
			}
		}

		return { amountIn: bestAmountIn, fee: bestFee }
	}

	/**
	 * Gets V4 quote for exact input swap.
	 */
	async getV4QuoteWithAmountIn(
		getQuoteIn: "source" | "dest",
		tokenIn: HexString,
		tokenOut: HexString,
		amountIn: bigint,
		evmChainID: string,
	): Promise<{ amountOut: bigint; fee: number }> {
		const client = this[getQuoteIn].client
		const commonFees = [100, 500, 3000, 10000]
		let bestAmountOut = BigInt(0)
		let bestFee = 0

		const v4Quoter = this[getQuoteIn].configService.getUniswapV4QuoterAddress(evmChainID)

		for (const fee of commonFees) {
			try {
				const currency0 = tokenIn.toLowerCase() < tokenOut.toLowerCase() ? tokenIn : tokenOut
				const currency1 = tokenIn.toLowerCase() < tokenOut.toLowerCase() ? tokenOut : tokenIn

				const zeroForOne = tokenIn.toLowerCase() === currency0.toLowerCase()

				const poolKey = {
					currency0: currency0,
					currency1: currency1,
					fee: fee,
					tickSpacing: this.getTickSpacing(fee),
					hooks: ADDRESS_ZERO,
				}

				const quoteResult = (
					await client.simulateContract({
						address: v4Quoter,
						abi: UNISWAP_V4_QUOTER_ABI,
						functionName: "quoteExactInputSingle",
						args: [
							{
								poolKey: poolKey,
								zeroForOne: zeroForOne,
								exactAmount: amountIn,
								hookData: "0x",
							},
						],
					})
				).result as [bigint, bigint]

				const amountOut = quoteResult[0]

				if (amountOut > bestAmountOut) {
					bestAmountOut = amountOut
					bestFee = fee
				}
			} catch {
				console.warn(`V4 quote failed for fee ${fee}, continuing to next fee tier`)
			}
		}

		return { amountOut: bestAmountOut, fee: bestFee }
	}

	/**
	 * Creates transaction structure for V2 exact input swap, including ERC20 transfer if needed.
	 */
	createV2SwapCalldataExactIn(
		sourceTokenAddress: HexString,
		targetTokenAddress: HexString,
		amountIn: bigint,
		amountOutMinimum: bigint,
		recipient: HexString,
		evmChainID: string,
		getQuoteIn: "source" | "dest",
	): Transaction[] {
		if (sourceTokenAddress.toLowerCase() === targetTokenAddress.toLowerCase()) {
			throw new Error("Source and target tokens cannot be the same")
		}

		const isPermit2 = false // Router constant for self

		const wethAsset = this[getQuoteIn].configService.getWrappedNativeAssetWithDecimals(evmChainID).asset
		const swapSourceAddress = sourceTokenAddress === ADDRESS_ZERO ? wethAsset : sourceTokenAddress
		const swapTargetAddress = targetTokenAddress === ADDRESS_ZERO ? wethAsset : targetTokenAddress

		const path = [swapSourceAddress, swapTargetAddress]

		const commands: number[] = []
		const inputs: HexString[] = []

		if (sourceTokenAddress === ADDRESS_ZERO) {
			commands.push(UniversalRouterCommands.WRAP_ETH)
			inputs.push(
				encodeAbiParameters(parseAbiParameters("address recipient, uint256 amountMin"), [
					this[getQuoteIn].configService.getUniversalRouterAddress(evmChainID),
					amountIn,
				]),
			)
		}

		commands.push(UniversalRouterCommands.V2_SWAP_EXACT_IN)
		inputs.push(
			encodeAbiParameters(
				parseAbiParameters(
					"address recipient, uint256 amountIn, uint256 amountOutMinimum, address[] path, bool isPermit2",
				),
				[
					targetTokenAddress === ADDRESS_ZERO
						? this[getQuoteIn].configService.getUniversalRouterAddress(evmChainID)
						: recipient,
					amountIn,
					amountOutMinimum,
					path,
					isPermit2,
				],
			),
		)

		if (targetTokenAddress === ADDRESS_ZERO) {
			commands.push(UniversalRouterCommands.UNWRAP_WETH)
			inputs.push(
				encodeAbiParameters(parseAbiParameters("address recipient, uint256 amountMin"), [
					recipient,
					amountOutMinimum,
				]),
			)
		}

		const commandsEncoded = this.encodeCommands(commands)
		const executeData = encodeFunctionData({
			abi: universalRouter.ABI,
			functionName: "execute",
			args: [commandsEncoded, inputs],
		})

		const transactions: Transaction[] = []

		if (sourceTokenAddress !== ADDRESS_ZERO) {
			const transferData = encodeFunctionData({
				abi: erc20Abi,
				functionName: "transfer",
				args: [this[getQuoteIn].configService.getUniversalRouterAddress(evmChainID), amountIn],
			})

			transactions.push({
				to: sourceTokenAddress,
				value: 0n,
				data: transferData,
			})
		}

		transactions.push({
			to: this[getQuoteIn].configService.getUniversalRouterAddress(evmChainID),
			value: sourceTokenAddress === ADDRESS_ZERO ? amountIn : 0n,
			data: executeData,
		})

		return transactions
	}

	/**
	 * Creates transaction structure for V2 exact output swap, including ERC20 transfer if needed.
	 */
	createV2SwapCalldataExactOut(
		sourceTokenAddress: HexString,
		targetTokenAddress: HexString,
		amountOut: bigint,
		amountInMax: bigint,
		recipient: HexString,
		evmChainID: string,
		getQuoteIn: "source" | "dest",
	): Transaction[] {
		if (sourceTokenAddress.toLowerCase() === targetTokenAddress.toLowerCase()) {
			throw new Error("Source and target tokens cannot be the same")
		}
		const isPermit2 = false

		const wethAsset = this[getQuoteIn].configService.getWrappedNativeAssetWithDecimals(evmChainID).asset
		const swapSourceAddress = sourceTokenAddress === ADDRESS_ZERO ? wethAsset : sourceTokenAddress
		const swapTargetAddress = targetTokenAddress === ADDRESS_ZERO ? wethAsset : targetTokenAddress

		const path = [swapSourceAddress, swapTargetAddress]

		const commands: number[] = []
		const inputs: HexString[] = []
		const transactions: Transaction[] = []

		if (sourceTokenAddress === ADDRESS_ZERO) {
			commands.push(UniversalRouterCommands.WRAP_ETH)
			inputs.push(
				encodeAbiParameters(parseAbiParameters("address recipient, uint256 amountMin"), [
					this[getQuoteIn].configService.getUniversalRouterAddress(evmChainID),
					amountInMax,
				]),
			)
		}

		commands.push(UniversalRouterCommands.V2_SWAP_EXACT_OUT)
		inputs.push(
			encodeAbiParameters(
				parseAbiParameters(
					"address recipient, uint256 amountOut, uint256 amountInMax, address[] path, bool isPermit2",
				),
				[
					targetTokenAddress === ADDRESS_ZERO
						? this[getQuoteIn].configService.getUniversalRouterAddress(evmChainID)
						: recipient,
					amountOut,
					amountInMax,
					path,
					isPermit2,
				],
			),
		)

		if (targetTokenAddress === ADDRESS_ZERO) {
			commands.push(UniversalRouterCommands.UNWRAP_WETH)
			inputs.push(
				encodeAbiParameters(parseAbiParameters("address recipient, uint256 amountMin"), [recipient, amountOut]),
			)
		}

		const commandsEncoded = this.encodeCommands(commands)
		const executeData = encodeFunctionData({
			abi: universalRouter.ABI,
			functionName: "execute",
			args: [commandsEncoded, inputs],
		})

		if (sourceTokenAddress !== ADDRESS_ZERO) {
			const transferData = encodeFunctionData({
				abi: erc20Abi,
				functionName: "transfer",
				args: [this[getQuoteIn].configService.getUniversalRouterAddress(evmChainID), amountInMax],
			})

			transactions.push({
				to: sourceTokenAddress,
				value: 0n,
				data: transferData,
			})
		}

		transactions.push({
			to: this[getQuoteIn].configService.getUniversalRouterAddress(evmChainID),
			value: sourceTokenAddress === ADDRESS_ZERO ? amountInMax : 0n,
			data: executeData,
		})

		return transactions
	}

	/**
	 * Creates transaction structure for V3 exact input swap, including ERC20 transfer if needed.
	 */
	createV3SwapCalldataExactIn(
		sourceTokenAddress: HexString,
		targetTokenAddress: HexString,
		amountIn: bigint,
		amountOutMinimum: bigint,
		fee: number,
		recipient: HexString,
		evmChainID: string,
		getQuoteIn: "source" | "dest",
	): Transaction[] {
		if (sourceTokenAddress.toLowerCase() === targetTokenAddress.toLowerCase()) {
			throw new Error("Source and target tokens cannot be the same")
		}
		const isPermit2 = false

		const wethAsset = this[getQuoteIn].configService.getWrappedNativeAssetWithDecimals(evmChainID).asset
		const swapSourceAddress = sourceTokenAddress === ADDRESS_ZERO ? wethAsset : sourceTokenAddress
		const swapTargetAddress = targetTokenAddress === ADDRESS_ZERO ? wethAsset : targetTokenAddress

		const pathV3 = encodePacked(["address", "uint24", "address"], [swapSourceAddress, fee, swapTargetAddress])

		const commands: number[] = []
		const inputs: HexString[] = []

		if (sourceTokenAddress === ADDRESS_ZERO) {
			commands.push(UniversalRouterCommands.WRAP_ETH)
			inputs.push(
				encodeAbiParameters(parseAbiParameters("address recipient, uint256 amountMin"), [
					this[getQuoteIn].configService.getUniversalRouterAddress(evmChainID),
					amountIn,
				]),
			)
		}

		commands.push(UniversalRouterCommands.V3_SWAP_EXACT_IN)
		inputs.push(
			encodeAbiParameters(
				parseAbiParameters(
					"address recipient, uint256 amountIn, uint256 amountOutMinimum, bytes path, bool isPermit2",
				),
				[
					targetTokenAddress === ADDRESS_ZERO
						? this[getQuoteIn].configService.getUniversalRouterAddress(evmChainID)
						: recipient,
					amountIn,
					amountOutMinimum,
					pathV3,
					isPermit2,
				],
			),
		)

		if (targetTokenAddress === ADDRESS_ZERO) {
			commands.push(UniversalRouterCommands.UNWRAP_WETH)
			inputs.push(
				encodeAbiParameters(parseAbiParameters("address recipient, uint256 amountMin"), [
					recipient,
					amountOutMinimum,
				]),
			)
		}

		const commandsEncoded = this.encodeCommands(commands)
		const executeData = encodeFunctionData({
			abi: universalRouter.ABI,
			functionName: "execute",
			args: [commandsEncoded, inputs],
		})

		const transactions: Transaction[] = []

		if (sourceTokenAddress !== ADDRESS_ZERO) {
			const transferData = encodeFunctionData({
				abi: erc20Abi,
				functionName: "transfer",
				args: [this[getQuoteIn].configService.getUniversalRouterAddress(evmChainID), amountIn],
			})

			transactions.push({
				to: sourceTokenAddress,
				value: 0n,
				data: transferData,
			})
		}

		transactions.push({
			to: this[getQuoteIn].configService.getUniversalRouterAddress(evmChainID),
			value: sourceTokenAddress === ADDRESS_ZERO ? amountIn : 0n,
			data: executeData,
		})

		return transactions
	}

	/**
	 * Creates transaction structure for V3 exact output swap, including ERC20 transfer if needed.
	 */
	createV3SwapCalldataExactOut(
		sourceTokenAddress: HexString,
		targetTokenAddress: HexString,
		amountOut: bigint,
		amountInMax: bigint,
		fee: number,
		recipient: HexString,
		evmChainID: string,
		getQuoteIn: "source" | "dest",
	): Transaction[] {
		if (sourceTokenAddress.toLowerCase() === targetTokenAddress.toLowerCase()) {
			throw new Error("Source and target tokens cannot be the same")
		}
		const isPermit2 = false

		const wethAsset = this[getQuoteIn].configService.getWrappedNativeAssetWithDecimals(evmChainID).asset
		const swapSourceAddress = sourceTokenAddress === ADDRESS_ZERO ? wethAsset : sourceTokenAddress
		const swapTargetAddress = targetTokenAddress === ADDRESS_ZERO ? wethAsset : targetTokenAddress

		const pathV3 = encodePacked(["address", "uint24", "address"], [swapTargetAddress, fee, swapSourceAddress])

		const commands: number[] = []
		const inputs: HexString[] = []

		if (sourceTokenAddress === ADDRESS_ZERO) {
			commands.push(UniversalRouterCommands.WRAP_ETH)
			inputs.push(
				encodeAbiParameters(parseAbiParameters("address recipient, uint256 amountMin"), [
					this[getQuoteIn].configService.getUniversalRouterAddress(evmChainID),
					amountInMax,
				]),
			)
		}

		commands.push(UniversalRouterCommands.V3_SWAP_EXACT_OUT)
		inputs.push(
			encodeAbiParameters(
				parseAbiParameters(
					"address recipient, uint256 amountOut, uint256 amountInMax, bytes path, bool isPermit2",
				),
				[
					targetTokenAddress === ADDRESS_ZERO
						? this[getQuoteIn].configService.getUniversalRouterAddress(evmChainID)
						: recipient,
					amountOut,
					amountInMax,
					pathV3,
					isPermit2,
				],
			),
		)

		if (targetTokenAddress === ADDRESS_ZERO) {
			commands.push(UniversalRouterCommands.UNWRAP_WETH)
			inputs.push(
				encodeAbiParameters(parseAbiParameters("address recipient, uint256 amountMin"), [recipient, amountOut]),
			)
		}

		const commandsEncoded = this.encodeCommands(commands)
		const executeData = encodeFunctionData({
			abi: universalRouter.ABI,
			functionName: "execute",
			args: [commandsEncoded, inputs],
		})

		const transactions: Transaction[] = []

		if (sourceTokenAddress !== ADDRESS_ZERO) {
			const transferData = encodeFunctionData({
				abi: erc20Abi,
				functionName: "transfer",
				args: [this[getQuoteIn].configService.getUniversalRouterAddress(evmChainID), amountInMax],
			})

			transactions.push({
				to: sourceTokenAddress,
				value: 0n,
				data: transferData,
			})
		}

		transactions.push({
			to: this[getQuoteIn].configService.getUniversalRouterAddress(evmChainID),
			value: sourceTokenAddress === ADDRESS_ZERO ? amountInMax : 0n,
			data: executeData,
		})

		return transactions
	}

	/**
	 * Creates transaction structure for V4 exact input swap, including Permit2 approvals for ERC20 tokens.
	 */
	createV4SwapCalldataExactIn(
		sourceTokenAddress: HexString,
		targetTokenAddress: HexString,
		amountIn: bigint,
		amountOutMinimum: bigint,
		fee: number,
		evmChainID: string,
		getQuoteIn: "source" | "dest",
	): Transaction[] {
		if (sourceTokenAddress.toLowerCase() === targetTokenAddress.toLowerCase()) {
			throw new Error("Source and target tokens cannot be the same")
		}
		const currency0 =
			sourceTokenAddress.toLowerCase() < targetTokenAddress.toLowerCase()
				? sourceTokenAddress
				: targetTokenAddress
		const currency1 =
			sourceTokenAddress.toLowerCase() < targetTokenAddress.toLowerCase()
				? targetTokenAddress
				: sourceTokenAddress

		const zeroForOne = sourceTokenAddress.toLowerCase() === currency0.toLowerCase()

		const poolKey = {
			currency0: currency0,
			currency1: currency1,
			fee: fee,
			tickSpacing: this.getTickSpacing(fee),
			hooks: ADDRESS_ZERO,
		}

		const actions = encodePacked(
			["uint8", "uint8", "uint8"],
			[
				UniversalRouterCommands.V4_SWAP_EXACT_IN_SINGLE,
				UniversalRouterCommands.SETTLE_ALL,
				UniversalRouterCommands.TAKE_ALL,
			],
		)

		const swapParams = encodeAbiParameters(
			parseAbiParameters(
				"((address currency0, address currency1, uint24 fee, int24 tickSpacing, address hooks) poolKey, bool zeroForOne, uint128 amountIn, uint128 amountOutMinimum, bytes hookData)",
			),
			[
				{
					poolKey,
					zeroForOne,
					amountIn,
					amountOutMinimum,
					hookData: "0x",
				},
			],
		)

		const settleParams = encodeAbiParameters(parseAbiParameters("address currency, uint128 amount"), [
			sourceTokenAddress,
			amountIn,
		])

		const takeParams = encodeAbiParameters(parseAbiParameters("address currency, uint128 amount"), [
			targetTokenAddress,
			amountOutMinimum,
		])

		const params = [swapParams, settleParams, takeParams]

		const commands = encodePacked(["uint8"], [UniversalRouterCommands.V4_SWAP])
		const inputs = [encodeAbiParameters(parseAbiParameters("bytes actions, bytes[] params"), [actions, params])]

		const executeData = encodeFunctionData({
			abi: universalRouter.ABI,
			functionName: "execute",
			args: [commands, inputs],
		})

		const transactions: Transaction[] = []

		if (sourceTokenAddress !== ADDRESS_ZERO) {
			const approveToPermit2Data = encodeFunctionData({
				abi: erc20Abi,
				functionName: "approve",
				args: [this[getQuoteIn].configService.getPermit2Address(evmChainID), amountIn],
			})

			transactions.push({
				to: sourceTokenAddress,
				value: 0n,
				data: approveToPermit2Data,
			})

			const permit2ApprovalData = encodeFunctionData({
				abi: PERMIT2_ABI,
				functionName: "approve",
				args: [
					sourceTokenAddress,
					this[getQuoteIn].configService.getUniversalRouterAddress(evmChainID),
					amountIn,
					281474976710655, // Max expiration
				],
			})

			transactions.push({
				to: this[getQuoteIn].configService.getPermit2Address(evmChainID),
				value: 0n,
				data: permit2ApprovalData,
			})
		}

		transactions.push({
			to: this[getQuoteIn].configService.getUniversalRouterAddress(evmChainID),
			value: sourceTokenAddress === ADDRESS_ZERO ? amountIn : 0n,
			data: executeData,
		})

		return transactions
	}

	/**
	 * Creates transaction structure for V4 exact output swap, including Permit2 approvals for ERC20 tokens.
	 */
	createV4SwapCalldataExactOut(
		sourceTokenAddress: HexString,
		targetTokenAddress: HexString,
		amountOut: bigint,
		amountInMax: bigint,
		fee: number,
		evmChainID: string,
		getQuoteIn: "source" | "dest",
	): Transaction[] {
		if (sourceTokenAddress.toLowerCase() === targetTokenAddress.toLowerCase()) {
			throw new Error("Source and target tokens cannot be the same")
		}
		const currency0 =
			sourceTokenAddress.toLowerCase() < targetTokenAddress.toLowerCase()
				? sourceTokenAddress
				: targetTokenAddress
		const currency1 =
			sourceTokenAddress.toLowerCase() < targetTokenAddress.toLowerCase()
				? targetTokenAddress
				: sourceTokenAddress

		const zeroForOne = sourceTokenAddress.toLowerCase() === currency0.toLowerCase()

		const poolKey = {
			currency0: currency0,
			currency1: currency1,
			fee: fee,
			tickSpacing: this.getTickSpacing(fee),
			hooks: ADDRESS_ZERO,
		}

		const actions = encodePacked(
			["uint8", "uint8", "uint8"],
			[
				UniversalRouterCommands.V4_SWAP_EXACT_OUT_SINGLE,
				UniversalRouterCommands.SETTLE_ALL,
				UniversalRouterCommands.TAKE_ALL,
			],
		)

		const swapParams = encodeAbiParameters(
			parseAbiParameters(
				"((address currency0, address currency1, uint24 fee, int24 tickSpacing, address hooks) poolKey, bool zeroForOne, uint128 amountOut, uint128 amountInMaximum, bytes hookData)",
			),
			[
				{
					poolKey,
					zeroForOne,
					amountOut,
					amountInMaximum: amountInMax,
					hookData: "0x",
				},
			],
		)

		const settleParams = encodeAbiParameters(parseAbiParameters("address currency, uint128 amount"), [
			sourceTokenAddress,
			amountInMax,
		])

		const takeParams = encodeAbiParameters(parseAbiParameters("address currency, uint128 amount"), [
			targetTokenAddress,
			amountOut,
		])

		const params = [swapParams, settleParams, takeParams]

		const commands = encodePacked(["uint8"], [UniversalRouterCommands.V4_SWAP])
		const inputs = [encodeAbiParameters(parseAbiParameters("bytes actions, bytes[] params"), [actions, params])]

		const executeData = encodeFunctionData({
			abi: universalRouter.ABI,
			functionName: "execute",
			args: [commands, inputs],
		})

		const transactions: Transaction[] = []

		if (sourceTokenAddress !== ADDRESS_ZERO) {
			const approveToPermit2Data = encodeFunctionData({
				abi: erc20Abi,
				functionName: "approve",
				args: [this[getQuoteIn].configService.getPermit2Address(evmChainID), amountInMax],
			})

			transactions.push({
				to: sourceTokenAddress,
				value: 0n,
				data: approveToPermit2Data,
			})

			const permit2ApprovalData = encodeFunctionData({
				abi: PERMIT2_ABI,
				functionName: "approve",
				args: [
					sourceTokenAddress,
					this[getQuoteIn].configService.getUniversalRouterAddress(evmChainID),
					amountInMax,
					281474976710655, // Max expiration
				],
			})

			transactions.push({
				to: this[getQuoteIn].configService.getPermit2Address(evmChainID),
				value: 0n,
				data: permit2ApprovalData,
			})
		}

		transactions.push({
			to: this[getQuoteIn].configService.getUniversalRouterAddress(evmChainID),
			value: sourceTokenAddress === ADDRESS_ZERO ? amountInMax : 0n,
			data: executeData,
		})

		return transactions
	}

	/**
	 * Finds the best Uniswap protocol (V2, V3, or V4) for swapping tokens given a desired output amount.
	 * Compares liquidity and pricing across different protocols and fee tiers.
	 *
	 * @param getQuoteIn - Whether to use "source" or "dest" chain for the swap
	 * @param tokenIn - The address of the input token
	 * @param tokenOut - The address of the output token
	 * @param amountOut - The desired output amount
	 * @returns Object containing the best protocol, required input amount, fee tier (for V3/V4), and transaction structure
	 */
	async findBestProtocolWithAmountOut(
		getQuoteIn: "source" | "dest",
		tokenIn: HexString,
		tokenOut: HexString,
		amountOut: bigint,
		evmChainID: string,
		options?: {
			selectedProtocol?: "v2" | "v3" | "v4"
			generateCalldata?: boolean
			recipient?: HexString
		},
	): Promise<{
		protocol: "v2" | "v3" | "v4" | null
		amountIn: bigint
		fee?: number
		transactions?: Transaction[]
	}> {
		if (options?.generateCalldata && !options?.recipient) {
			throw new Error("Recipient address is required when generating calldata")
		}

		if (options?.selectedProtocol) {
			if (options.selectedProtocol === "v2") {
				const amountInV2 = await this.getV2QuoteWithAmountOut(
					getQuoteIn,
					tokenIn,
					tokenOut,
					amountOut,
					evmChainID,
				)
				if (amountInV2 === maxUint256) {
					return { protocol: null, amountIn: maxUint256 }
				}
				let transactions: Transaction[] | undefined
				if (options?.generateCalldata) {
					transactions = this.createV2SwapCalldataExactOut(
						tokenIn,
						tokenOut,
						amountOut,
						amountInV2,
						options.recipient!,
						evmChainID,
						getQuoteIn,
					)
				}
				return { protocol: "v2", amountIn: amountInV2, transactions }
			}

			if (options.selectedProtocol === "v3") {
				const { amountIn: amountInV3, fee: bestV3Fee } = await this.getV3QuoteWithAmountOut(
					getQuoteIn,
					tokenIn,
					tokenOut,
					amountOut,
					evmChainID,
				)
				if (amountInV3 === maxUint256) {
					return { protocol: null, amountIn: maxUint256 }
				}
				let transactions: Transaction[] | undefined
				if (options?.generateCalldata) {
					transactions = this.createV3SwapCalldataExactOut(
						tokenIn,
						tokenOut,
						amountOut,
						amountInV3,
						bestV3Fee,
						options.recipient!,
						evmChainID,
						getQuoteIn,
					)
				}
				return { protocol: "v3", amountIn: amountInV3, fee: bestV3Fee, transactions }
			}

			if (options.selectedProtocol === "v4") {
				const { amountIn: amountInV4, fee: bestV4Fee } = await this.getV4QuoteWithAmountOut(
					getQuoteIn,
					tokenIn,
					tokenOut,
					amountOut,
					evmChainID,
				)
				if (amountInV4 === maxUint256) {
					return { protocol: null, amountIn: maxUint256 }
				}
				let transactions: Transaction[] | undefined
				if (options?.generateCalldata) {
					transactions = this.createV4SwapCalldataExactOut(
						tokenIn,
						tokenOut,
						amountOut,
						amountInV4,
						bestV4Fee,
						evmChainID,
						getQuoteIn,
					)
				}
				return { protocol: "v4", amountIn: amountInV4, fee: bestV4Fee, transactions }
			}
		}

		// If no protocol is selected, query all protocols to find the best one
		const amountInV2 = await this.getV2QuoteWithAmountOut(getQuoteIn, tokenIn, tokenOut, amountOut, evmChainID)

		const { amountIn: amountInV3, fee: bestV3Fee } = await this.getV3QuoteWithAmountOut(
			getQuoteIn,
			tokenIn,
			tokenOut,
			amountOut,
			evmChainID,
		)

		const { amountIn: amountInV4, fee: bestV4Fee } = await this.getV4QuoteWithAmountOut(
			getQuoteIn,
			tokenIn,
			tokenOut,
			amountOut,
			evmChainID,
		)

		if (amountInV2 === maxUint256 && amountInV3 === maxUint256 && amountInV4 === maxUint256) {
			return {
				protocol: null,
				amountIn: maxUint256,
			}
		}

		// Prefer V4 when V4 is close to the best of V2/V3 (within thresholdBps)
		if (amountInV4 !== maxUint256) {
			const thresholdBps = 100n // 1%
			if (amountInV3 !== maxUint256 && this.isWithinThreshold(amountInV4, amountInV3, thresholdBps)) {
				let transactions: Transaction[] | undefined
				if (options?.generateCalldata) {
					transactions = this.createV4SwapCalldataExactOut(
						tokenIn,
						tokenOut,
						amountOut,
						amountInV4,
						bestV4Fee,
						evmChainID,
						getQuoteIn,
					)
				}
				return { protocol: "v4", amountIn: amountInV4, fee: bestV4Fee, transactions }
			}
			if (amountInV2 !== maxUint256 && this.isWithinThreshold(amountInV4, amountInV2, thresholdBps)) {
				let transactions: Transaction[] | undefined
				if (options?.generateCalldata) {
					transactions = this.createV4SwapCalldataExactOut(
						tokenIn,
						tokenOut,
						amountOut,
						amountInV4,
						bestV4Fee,
						evmChainID,
						getQuoteIn,
					)
				}
				return { protocol: "v4", amountIn: amountInV4, fee: bestV4Fee, transactions }
			}
		}

		const minAmount = [
			{ protocol: "v2" as const, amountIn: amountInV2 },
			{ protocol: "v3" as const, amountIn: amountInV3, fee: bestV3Fee },
			{ protocol: "v4" as const, amountIn: amountInV4, fee: bestV4Fee },
		].reduce((best, current) => (current.amountIn < best.amountIn ? current : best))

		let transactions: Transaction[] | undefined
		if (options?.generateCalldata) {
			if (minAmount.protocol === "v2") {
				transactions = this.createV2SwapCalldataExactOut(
					tokenIn,
					tokenOut,
					amountOut,
					amountInV2,
					options.recipient!,
					evmChainID,
					getQuoteIn,
				)
			} else if (minAmount.protocol === "v3") {
				transactions = this.createV3SwapCalldataExactOut(
					tokenIn,
					tokenOut,
					amountOut,
					amountInV3,
					bestV3Fee,
					options.recipient!,
					evmChainID,
					getQuoteIn,
				)
			} else {
				transactions = this.createV4SwapCalldataExactOut(
					tokenIn,
					tokenOut,
					amountOut,
					amountInV4,
					bestV4Fee,
					evmChainID,
					getQuoteIn,
				)
			}
		}

		if (minAmount.protocol === "v2") {
			return {
				protocol: "v2",
				amountIn: amountInV2,
				transactions,
			}
		} else if (minAmount.protocol === "v3") {
			return {
				protocol: "v3",
				amountIn: amountInV3,
				fee: bestV3Fee,
				transactions,
			}
		} else {
			return {
				protocol: "v4",
				amountIn: amountInV4,
				fee: bestV4Fee,
				transactions,
			}
		}
	}

	/**
	 * Finds the best Uniswap protocol (V2, V3, or V4) for swapping tokens given an input amount.
	 * Compares liquidity and pricing across different protocols and fee tiers.
	 *
	 * @param getQuoteIn - Whether to use "source" or "dest" chain for the swap
	 * @param tokenIn - The address of the input token
	 * @param tokenOut - The address of the output token
	 * @param amountIn - The input amount to swap
	 * @param evmChainID - The EVM chain ID in format "EVM-{id}"
	 * @param selectedProtocol - Optional specific protocol to use ("v2", "v3", or "v4")
	 * @returns Object containing the best protocol, expected output amount, fee tier (for V3/V4), and transaction structure
	 */
	async findBestProtocolWithAmountIn(
		getQuoteIn: "source" | "dest",
		tokenIn: HexString,
		tokenOut: HexString,
		amountIn: bigint,
		evmChainID: string,
		options?: {
			selectedProtocol?: "v2" | "v3" | "v4"
			generateCalldata?: boolean
			recipient?: HexString
		},
	): Promise<{
		protocol: "v2" | "v3" | "v4" | null
		amountOut: bigint
		fee?: number
		transactions?: Transaction[]
	}> {
		if (options?.generateCalldata && !options?.recipient) {
			throw new Error("Recipient address is required when generating calldata")
		}

		if (options?.selectedProtocol) {
			if (options.selectedProtocol === "v2") {
				const amountOutV2 = await this.getV2QuoteWithAmountIn(
					getQuoteIn,
					tokenIn,
					tokenOut,
					amountIn,
					evmChainID,
				)
				if (amountOutV2 === BigInt(0)) {
					return { protocol: null, amountOut: BigInt(0) }
				}
				let transactions: Transaction[] | undefined
				if (options?.generateCalldata) {
					transactions = this.createV2SwapCalldataExactIn(
						tokenIn,
						tokenOut,
						amountIn,
						amountOutV2,
						options.recipient!,
						evmChainID,
						getQuoteIn,
					)
				}
				return { protocol: "v2", amountOut: amountOutV2, transactions }
			}

			if (options.selectedProtocol === "v3") {
				const { amountOut: amountOutV3, fee: bestV3Fee } = await this.getV3QuoteWithAmountIn(
					getQuoteIn,
					tokenIn,
					tokenOut,
					amountIn,
					evmChainID,
				)
				if (amountOutV3 === BigInt(0)) {
					return { protocol: null, amountOut: BigInt(0) }
				}
				let transactions: Transaction[] | undefined
				if (options?.generateCalldata) {
					transactions = this.createV3SwapCalldataExactIn(
						tokenIn,
						tokenOut,
						amountIn,
						amountOutV3,
						bestV3Fee,
						options.recipient!,
						evmChainID,
						getQuoteIn,
					)
				}
				return { protocol: "v3", amountOut: amountOutV3, fee: bestV3Fee, transactions }
			}

			if (options.selectedProtocol === "v4") {
				const { amountOut: amountOutV4, fee: bestV4Fee } = await this.getV4QuoteWithAmountIn(
					getQuoteIn,
					tokenIn,
					tokenOut,
					amountIn,
					evmChainID,
				)
				if (amountOutV4 === BigInt(0)) {
					return { protocol: null, amountOut: BigInt(0) }
				}
				let transactions: Transaction[] | undefined
				if (options?.generateCalldata) {
					transactions = this.createV4SwapCalldataExactIn(
						tokenIn,
						tokenOut,
						amountIn,
						amountOutV4,
						bestV4Fee,
						evmChainID,
						getQuoteIn,
					)
				}
				return { protocol: "v4", amountOut: amountOutV4, fee: bestV4Fee, transactions }
			}
		}

		// If no protocol is selected, query all protocols to find the best one
		const amountOutV2 = await this.getV2QuoteWithAmountIn(getQuoteIn, tokenIn, tokenOut, amountIn, evmChainID)

		const { amountOut: amountOutV3, fee: bestV3Fee } = await this.getV3QuoteWithAmountIn(
			getQuoteIn,
			tokenIn,
			tokenOut,
			amountIn,
			evmChainID,
		)

		const { amountOut: amountOutV4, fee: bestV4Fee } = await this.getV4QuoteWithAmountIn(
			getQuoteIn,
			tokenIn,
			tokenOut,
			amountIn,
			evmChainID,
		)

		// If no liquidity found in any protocol
		if (amountOutV2 === BigInt(0) && amountOutV3 === BigInt(0) && amountOutV4 === BigInt(0)) {
			return {
				protocol: null,
				amountOut: BigInt(0),
			}
		}

		// Prefer V4 when V4 is close to the best of V2/V3 (within thresholdBps)
		if (amountOutV4 !== BigInt(0)) {
			const thresholdBps = 100n // 1%
			if (amountOutV3 !== BigInt(0) && this.isWithinThreshold(amountOutV4, amountOutV3, thresholdBps)) {
				let transactions: Transaction[] | undefined
				if (options?.generateCalldata) {
					transactions = this.createV4SwapCalldataExactIn(
						tokenIn,
						tokenOut,
						amountIn,
						amountOutV4,
						bestV4Fee,
						evmChainID,
						getQuoteIn,
					)
				}
				return { protocol: "v4", amountOut: amountOutV4, fee: bestV4Fee, transactions }
			}
			if (amountOutV2 !== BigInt(0) && this.isWithinThreshold(amountOutV4, amountOutV2, thresholdBps)) {
				let transactions: Transaction[] | undefined
				if (options?.generateCalldata) {
					transactions = this.createV4SwapCalldataExactIn(
						tokenIn,
						tokenOut,
						amountIn,
						amountOutV4,
						bestV4Fee,
						evmChainID,
						getQuoteIn,
					)
				}
				return { protocol: "v4", amountOut: amountOutV4, fee: bestV4Fee, transactions }
			}
		}

		const maxAmount = [
			{ protocol: "v2" as const, amountOut: amountOutV2 },
			{ protocol: "v3" as const, amountOut: amountOutV3, fee: bestV3Fee },
			{ protocol: "v4" as const, amountOut: amountOutV4, fee: bestV4Fee },
		].reduce((best, current) => (current.amountOut > best.amountOut ? current : best))

		let transactions: Transaction[] | undefined
		if (options?.generateCalldata) {
			if (maxAmount.protocol === "v2") {
				transactions = this.createV2SwapCalldataExactIn(
					tokenIn,
					tokenOut,
					amountIn,
					amountOutV2,
					options.recipient!,
					evmChainID,
					getQuoteIn,
				)
			} else if (maxAmount.protocol === "v3") {
				transactions = this.createV3SwapCalldataExactIn(
					tokenIn,
					tokenOut,
					amountIn,
					amountOutV3,
					bestV3Fee,
					options.recipient!,
					evmChainID,
					getQuoteIn,
				)
			} else {
				transactions = this.createV4SwapCalldataExactIn(
					tokenIn,
					tokenOut,
					amountIn,
					amountOutV4,
					bestV4Fee,
					evmChainID,
					getQuoteIn,
				)
			}
		}

		if (maxAmount.protocol === "v2") {
			return {
				protocol: "v2",
				amountOut: amountOutV2,
				transactions,
			}
		} else if (maxAmount.protocol === "v3") {
			return {
				protocol: "v3",
				amountOut: amountOutV3,
				fee: bestV3Fee,
				transactions,
			}
		} else {
			return {
				protocol: "v4",
				amountOut: amountOutV4,
				fee: bestV4Fee,
				transactions,
			}
		}
	}

	async createMultiHopSwapThroughPair(
		dexPairAddress: HexString,
		tokenIn: HexString,
		tokenOut: HexString,
		amountIn: bigint,
		evmChainID: string,
		getQuoteIn: "source" | "dest",
		recipient: HexString,
		protocol: "v2" | "v3" = "v2",
	): Promise<{ finalAmountOut: bigint; calldata: Transaction[] }> {
		const client = this[getQuoteIn].client
		const wethAsset = this[getQuoteIn].configService.getWrappedNativeAssetWithDecimals(evmChainID).asset
		const calldispatcher = this[getQuoteIn].configService.getCalldispatcherAddress(evmChainID)

		const [token0, token1] = await Promise.all([
			client.readContract({
				address: dexPairAddress,
				abi: UniswapV2Pair.ABI,
				functionName: "token0",
			}),
			client.readContract({
				address: dexPairAddress,
				abi: UniswapV2Pair.ABI,
				functionName: "token1",
			}),
		])

		const intermediateToken = tokenOut.toLowerCase() === token0.toLowerCase() ? token1 : token0

		const swapPath = this.buildSwapPath(tokenIn, tokenOut, intermediateToken, wethAsset, calldispatcher, recipient)

		return this.executeSwapPath(swapPath, amountIn, evmChainID, getQuoteIn, protocol)
	}

	private buildSwapPath(
		tokenIn: HexString,
		tokenOut: HexString,
		intermediateToken: HexString,
		wethAsset: HexString,
		calldispatcher: HexString,
		recipient: HexString,
	): SwapSegment[] {
		const normalize = (token: HexString) => token.toLowerCase()

		// Direct swap: tokenIn -> tokenOut (when intermediateToken === tokenIn)
		if (normalize(intermediateToken) === normalize(tokenIn)) {
			return [{ from: tokenIn, to: tokenOut, recipient }]
		}

		// Two-hop swap: tokenIn -> WETH -> tokenOut
		if (normalize(intermediateToken) === normalize(wethAsset)) {
			return [
				{ from: tokenIn, to: wethAsset, recipient: calldispatcher },
				{ from: wethAsset, to: tokenOut, recipient },
			]
		}

		// Three-hop swap: tokenIn -> WETH -> intermediateToken -> tokenOut
		return [
			{ from: tokenIn, to: wethAsset, recipient: calldispatcher },
			{ from: wethAsset, to: intermediateToken, recipient: calldispatcher },
			{ from: intermediateToken, to: tokenOut, recipient },
		]
	}

	private async executeSwapPath(
		path: SwapSegment[],
		initialAmount: bigint,
		evmChainID: string,
		getQuoteIn: "source" | "dest",
		protocol: "v2" | "v3",
	): Promise<{ finalAmountOut: bigint; calldata: Transaction[] }> {
		let currentAmount = initialAmount
		const calldata: Transaction[] = []

		for (let i = 0; i < path.length; i++) {
			const segment = path[i]
			// Using 0.5% slippage for all swaps except the last one, which gets 1%
			const isLastSwap = i === path.length - 1
			const slippage = isLastSwap && path.length > 1 ? 990n : 995n

			const swapResult = await this.createSwapCalldata(
				protocol,
				segment.from,
				segment.to,
				currentAmount,
				segment.recipient,
				evmChainID,
				getQuoteIn,
				slippage,
			)

			currentAmount = swapResult.amountOut
			calldata.push(...swapResult.calldata)
		}

		return {
			finalAmountOut: currentAmount,
			calldata,
		}
	}

	private async createSwapCalldata(
		protocol: "v2" | "v3",
		tokenIn: HexString,
		tokenOut: HexString,
		amountIn: bigint,
		recipient: HexString,
		evmChainID: string,
		getQuoteIn: "source" | "dest",
		slippageFactor: bigint,
	): Promise<{ amountOut: bigint; calldata: Transaction[] }> {
		if (protocol === "v2") {
			let amountOut = await this.getV2QuoteWithAmountIn(getQuoteIn, tokenIn, tokenOut, amountIn, evmChainID)
			amountOut = (amountOut * slippageFactor) / 1000n

			return {
				amountOut,
				calldata: this.createV2SwapCalldataExactIn(
					tokenIn,
					tokenOut,
					amountIn,
					amountOut,
					recipient,
					evmChainID,
					getQuoteIn,
				),
			}
		} else {
			const { amountOut, fee } = await this.getV3QuoteWithAmountIn(
				getQuoteIn,
				tokenIn,
				tokenOut,
				amountIn,
				evmChainID,
			)
			const adjustedAmountOut = (amountOut * slippageFactor) / 1000n

			return {
				amountOut: adjustedAmountOut,
				calldata: this.createV3SwapCalldataExactIn(
					tokenIn,
					tokenOut,
					amountIn,
					adjustedAmountOut,
					fee,
					recipient,
					evmChainID,
					getQuoteIn,
				),
			}
		}
	}

	/**
>>>>>>> 5461c235
	 * Checks if an order has been filled by verifying the commitment status on-chain.
	 * Reads the storage slot corresponding to the order's commitment hash.
	 *
	 * @param order - The order to check
	 * @returns True if the order has been filled, false otherwise
	 */
	async isOrderFilled(order: Order): Promise<boolean> {
		const intentGatewayAddress = this.source.configService.getIntentGatewayAddress(order.destChain)

		const filledSlot = await this.dest.client.readContract({
			abi: IntentGatewayABI.ABI,
			address: intentGatewayAddress,
			functionName: "calculateCommitmentSlotHash",
			args: [order.id as HexString],
		})

		const filledStatus = await this.dest.client.getStorageAt({
			address: intentGatewayAddress,
			slot: filledSlot,
		})
		return filledStatus !== "0x0000000000000000000000000000000000000000000000000000000000000000"
	}

	async submitAndConfirmReceipt(hyperbridge: SubstrateChain, commitment: HexString, message: IGetRequestMessage) {
		let storageValue = await hyperbridge.queryRequestReceipt(commitment)

		if (!storageValue) {
			console.log("No receipt found. Attempting to submit...")
			try {
				await hyperbridge.submitUnsigned(message)
			} catch {
				console.warn("Submission failed. Awaiting network confirmation...")
			}

			console.log("Waiting for network state update...")
			await sleep(30000)

			storageValue = await retryPromise(
				async () => {
					const value = await hyperbridge.queryRequestReceipt(commitment)
					if (!value) throw new Error("Receipt not found")
					return value
				},
				{ maxRetries: 10, backoffMs: 5000, logMessage: "Checking for receipt" },
			)
		}

		console.log("Hyperbridge Receipt confirmed.")
	}

	async *cancelOrder(
		order: Order,
		hyperbridgeConfig: IHyperbridgeConfig,
		indexerClient: IndexerClient,
		storedData?: StoredCancellationData,
	) {
		const hyperbridge = (await getChain({ ...hyperbridgeConfig, hasher: "Keccak" })) as SubstrateChain
		const sourceStateMachine = hexToString(order.sourceChain as HexString)
		const destStateMachine = hexToString(order.destChain as HexString)

		const sourceConsensusStateId = this.source.configService.getConsensusStateId(sourceStateMachine)
		const destConsensusStateId = this.dest.configService.getConsensusStateId(destStateMachine)

		let destIProof: IProof

		if (storedData?.destIProof) {
			destIProof = storedData.destIProof
			yield { status: "DESTINATION_FINALIZED", data: { proof: destIProof } }
		} else {
			let latestHeight = 0n
			let lastFailedHeight: bigint | null = null
			let proofHex: HexString | null = null

			while (!proofHex) {
				const height = await retryPromise(
					() =>
						indexerClient.queryLatestStateMachineHeight({
							statemachineId: destStateMachine,
							chain: hyperbridgeConfig.stateMachineId,
						}),
					{ maxRetries: 5, backoffMs: 500, logMessage: "Failed to fetch latest state machine height" },
				)

				if (!height) {
					throw new Error("No state machine updates found for destination chain")
				}

				latestHeight = height

				const shouldFetchProof =
					lastFailedHeight === null ? latestHeight > order.deadline : latestHeight > lastFailedHeight

				if (!shouldFetchProof) {
					yield {
						status: "AWAITING_DESTINATION_FINALIZED",
						data: {
							currentHeight: latestHeight,
							deadline: order.deadline,
							...(lastFailedHeight && { lastFailedHeight }),
						},
					}
					await sleep(10000)
					continue
				}

				try {
					const intentGatewayAddress = this.dest.configService.getIntentGatewayAddress(destStateMachine)
					const orderId = orderCommitment(order)
					const slotHash = await this.dest.client.readContract({
						abi: IntentGatewayABI.ABI,
						address: intentGatewayAddress,
						functionName: "calculateCommitmentSlotHash",
						args: [orderId],
					})
					proofHex = await this.dest.queryStateProof(latestHeight, [slotHash], intentGatewayAddress)
				} catch (error) {
					lastFailedHeight = latestHeight
					yield {
						status: "PROOF_FETCH_FAILED",
						data: {
							failedHeight: latestHeight,
							error: error instanceof Error ? error.message : String(error),
							deadline: order.deadline,
						},
					}
					await sleep(10000)
				}
			}

			destIProof = {
				consensusStateId: destConsensusStateId,
				height: latestHeight,
				proof: proofHex,
				stateMachine: destStateMachine,
			}

			yield { status: "DESTINATION_FINALIZED", data: { proof: destIProof } }
		}

		const getRequest = storedData?.getRequest ?? ((yield { status: "AWAITING_GET_REQUEST" }) as IGetRequest)
		if (!getRequest) throw new Error("[Cancel Order]: Get Request not provided")

		const commitment = getRequestCommitment({ ...getRequest, keys: [...getRequest.keys] })

		const sourceStatusStream = indexerClient.getRequestStatusStream(commitment)
		for await (const statusUpdate of sourceStatusStream) {
			yield statusUpdate

			if (statusUpdate.status !== RequestStatus.SOURCE_FINALIZED) {
				continue
			}

			let sourceHeight = BigInt(statusUpdate.metadata.blockNumber)
			let proof: HexString | undefined
			// Check if request was delivered while waiting for proof
			const checkIfAlreadyDelivered = async () => {
				const currentStatus = await indexerClient.queryGetRequestWithStatus(commitment)
				return (
					currentStatus?.statuses.some((status) => status.status === RequestStatus.HYPERBRIDGE_DELIVERED) ??
					false
				)
			}

			const { slot1, slot2 } = requestCommitmentKey(commitment)

			while (true) {
				try {
					proof = await this.source.queryStateProof(sourceHeight, [slot1, slot2])
					break
				} catch {
					const failedHeight = sourceHeight
					while (sourceHeight <= failedHeight) {
						if (await checkIfAlreadyDelivered()) {
							break
						}

						const nextHeight = await retryPromise(
							() =>
								indexerClient.queryLatestStateMachineHeight({
									statemachineId: sourceStateMachine,
									chain: hyperbridgeConfig.stateMachineId,
								}),
							{
								maxRetries: 5,
								backoffMs: 5000,
								logMessage: "Failed to fetch latest state machine height (post-source-proof failure)",
							},
						)

						if (!nextHeight) {
							throw new Error(
								`No state machine updates found for ${sourceStateMachine} on chain ${hyperbridgeConfig.stateMachineId}`,
							)
						}

						if (nextHeight <= failedHeight) {
							await sleep(10000)
							continue
						}

						sourceHeight = nextHeight
					}

					if (await checkIfAlreadyDelivered()) {
						break
					}
				}
			}

			if (proof) {
				const sourceIProof: IProof = {
					height: sourceHeight,
					stateMachine: sourceStateMachine,
					consensusStateId: sourceConsensusStateId,
					proof,
				}

				yield { status: "SOURCE_PROOF_RECEIVED", data: sourceIProof }

				const getRequestMessage: IGetRequestMessage = {
					kind: "GetRequest",
					requests: [getRequest],
					source: sourceIProof,
					response: destIProof,
					signer: pad("0x"),
				}

				await waitForChallengePeriod(hyperbridge, {
					height: sourceHeight,
					id: {
						stateId: parseStateMachineId(sourceStateMachine).stateId,
						consensusStateId: sourceConsensusStateId,
					},
				})

				await this.submitAndConfirmReceipt(hyperbridge, commitment, getRequestMessage)
			}
		}
	}
}

/**
 * Transforms an Order object into the format expected by the smart contract.
 * Converts chain IDs to hex format and restructures input/output arrays.
 *
 * @param order - The order to transform
 * @returns The order in contract-compatible format
 */
function transformOrderForContract(order: Order) {
	return {
		sourceChain: toHex(order.sourceChain),
		destChain: toHex(order.destChain),
		fees: order.fees,
		callData: order.callData,
		deadline: order.deadline,
		nonce: order.nonce,
		inputs: order.inputs.map((input) => ({
			token: input.token,
			amount: input.amount,
		})),
		outputs: order.outputs.map((output) => ({
			token: output.token,
			amount: output.amount,
			beneficiary: output.beneficiary,
		})),
		user: order.user,
	}
}

interface StoredCancellationData {
	destIProof?: IProof
	getRequest?: IGetRequest
	sourceIProof?: IProof
}<|MERGE_RESOLUTION|>--- conflicted
+++ resolved
@@ -386,1564 +386,6 @@
 	}
 
 	/**
-<<<<<<< HEAD
-=======
-	 * Gets V2 quote for exact output swap.
-	 */
-	async getV2QuoteWithAmountOut(
-		getQuoteIn: "source" | "dest",
-		tokenIn: HexString,
-		tokenOut: HexString,
-		amountOut: bigint,
-		evmChainID: string,
-	): Promise<bigint> {
-		const client = this[getQuoteIn].client
-		const v2Router = this[getQuoteIn].configService.getUniswapRouterV2Address(evmChainID)
-
-		const wethAsset = this[getQuoteIn].configService.getWrappedNativeAssetWithDecimals(evmChainID).asset
-		const tokenInForQuote = tokenIn === ADDRESS_ZERO ? wethAsset : tokenIn
-		const tokenOutForQuote = tokenOut === ADDRESS_ZERO ? wethAsset : tokenOut
-
-		try {
-			const v2AmountIn = await client.simulateContract({
-				address: v2Router,
-				abi: UniswapRouterV2.ABI,
-				// @ts-ignore
-				functionName: "getAmountsIn",
-				// @ts-ignore
-				args: [amountOut, [tokenInForQuote, tokenOutForQuote]],
-			})
-
-			return v2AmountIn.result[0]
-		} catch {
-			console.warn("V2 quote failed:")
-			return maxUint256
-		}
-	}
-
-	/**
-	 * Gets V2 quote for exact input swap.
-	 */
-	async getV2QuoteWithAmountIn(
-		getQuoteIn: "source" | "dest",
-		tokenIn: HexString,
-		tokenOut: HexString,
-		amountIn: bigint,
-		evmChainID: string,
-	): Promise<bigint> {
-		const client = this[getQuoteIn].client
-		const v2Router = this[getQuoteIn].configService.getUniswapRouterV2Address(evmChainID)
-
-		const wethAsset = this[getQuoteIn].configService.getWrappedNativeAssetWithDecimals(evmChainID).asset
-		const tokenInForQuote = tokenIn === ADDRESS_ZERO ? wethAsset : tokenIn
-		const tokenOutForQuote = tokenOut === ADDRESS_ZERO ? wethAsset : tokenOut
-
-		try {
-			const v2AmountOut = await client.simulateContract({
-				address: v2Router,
-				abi: UniswapRouterV2.ABI,
-				// @ts-ignore
-				functionName: "getAmountsOut",
-				// @ts-ignore
-				args: [amountIn, [tokenInForQuote, tokenOutForQuote]],
-			})
-
-			return v2AmountOut.result[1]
-		} catch {
-			console.warn("V2 quote failed:")
-			return BigInt(0)
-		}
-	}
-
-	/**
-	 * Gets V3 quote for exact output swap.
-	 */
-	async getV3QuoteWithAmountOut(
-		getQuoteIn: "source" | "dest",
-		tokenIn: HexString,
-		tokenOut: HexString,
-		amountOut: bigint,
-		evmChainID: string,
-	): Promise<{ amountIn: bigint; fee: number }> {
-		const client = this[getQuoteIn].client
-		const commonFees = [100, 500, 3000, 10000]
-		let bestAmountIn = maxUint256
-		let bestFee = 0
-
-		const v3Quoter = this[getQuoteIn].configService.getUniswapV3QuoterAddress(evmChainID)
-
-		const wethAsset = this[getQuoteIn].configService.getWrappedNativeAssetWithDecimals(evmChainID).asset
-		const tokenInForQuote = tokenIn === ADDRESS_ZERO ? wethAsset : tokenIn
-		const tokenOutForQuote = tokenOut === ADDRESS_ZERO ? wethAsset : tokenOut
-
-		for (const fee of commonFees) {
-			try {
-				const quoteResult = (
-					await client.simulateContract({
-						address: v3Quoter,
-						abi: UniswapV3Quoter.ABI,
-						functionName: "quoteExactOutputSingle",
-						args: [
-							{
-								tokenIn: tokenInForQuote,
-								tokenOut: tokenOutForQuote,
-								fee: fee,
-								amount: amountOut,
-								sqrtPriceLimitX96: BigInt(0),
-							},
-						],
-					})
-				).result as [bigint, bigint, number, bigint]
-
-				const amountIn = quoteResult[0]
-
-				if (amountIn < bestAmountIn) {
-					bestAmountIn = amountIn
-					bestFee = fee
-				}
-			} catch {
-				console.warn(`V3 quote failed for fee ${fee}, continuing to next fee tier`)
-			}
-		}
-
-		return { amountIn: bestAmountIn, fee: bestFee }
-	}
-
-	/**
-	 * Gets V3 quote for exact input swap.
-	 */
-	async getV3QuoteWithAmountIn(
-		getQuoteIn: "source" | "dest",
-		tokenIn: HexString,
-		tokenOut: HexString,
-		amountIn: bigint,
-		evmChainID: string,
-	): Promise<{ amountOut: bigint; fee: number }> {
-		const client = this[getQuoteIn].client
-		const commonFees = [100, 500, 3000, 10000]
-		let bestAmountOut = BigInt(0)
-		let bestFee = 0
-
-		const v3Quoter = this[getQuoteIn].configService.getUniswapV3QuoterAddress(evmChainID)
-
-		const wethAsset = this[getQuoteIn].configService.getWrappedNativeAssetWithDecimals(evmChainID).asset
-		const tokenInForQuote = tokenIn === ADDRESS_ZERO ? wethAsset : tokenIn
-		const tokenOutForQuote = tokenOut === ADDRESS_ZERO ? wethAsset : tokenOut
-
-		for (const fee of commonFees) {
-			try {
-				const quoteResult = (
-					await client.simulateContract({
-						address: v3Quoter,
-						abi: UniswapV3Quoter.ABI,
-						functionName: "quoteExactInputSingle",
-						args: [
-							{
-								tokenIn: tokenInForQuote,
-								tokenOut: tokenOutForQuote,
-								fee: fee,
-								amountIn: amountIn,
-								sqrtPriceLimitX96: BigInt(0),
-							},
-						],
-					})
-				).result as [bigint, bigint, number, bigint]
-
-				const amountOut = quoteResult[0]
-
-				if (amountOut > bestAmountOut) {
-					bestAmountOut = amountOut
-					bestFee = fee
-				}
-			} catch {
-				console.warn(`V3 quote failed for fee ${fee}, continuing to next fee tier`)
-			}
-		}
-
-		return { amountOut: bestAmountOut, fee: bestFee }
-	}
-
-	/**
-	 * Gets V4 quote for exact output swap.
-	 */
-	async getV4QuoteWithAmountOut(
-		getQuoteIn: "source" | "dest",
-		tokenIn: HexString,
-		tokenOut: HexString,
-		amountOut: bigint,
-		evmChainID: string,
-	): Promise<{ amountIn: bigint; fee: number }> {
-		const client = this[getQuoteIn].client
-		const commonFees = [100, 500, 3000, 10000]
-		let bestAmountIn = maxUint256
-		let bestFee = 0
-
-		const v4Quoter = this[getQuoteIn].configService.getUniswapV4QuoterAddress(evmChainID)
-
-		for (const fee of commonFees) {
-			try {
-				const currency0 = tokenIn.toLowerCase() < tokenOut.toLowerCase() ? tokenIn : tokenOut
-				const currency1 = tokenIn.toLowerCase() < tokenOut.toLowerCase() ? tokenOut : tokenIn
-
-				const zeroForOne = tokenIn.toLowerCase() === currency0.toLowerCase()
-
-				const poolKey = {
-					currency0: currency0,
-					currency1: currency1,
-					fee: fee,
-					tickSpacing: this.getTickSpacing(fee),
-					hooks: ADDRESS_ZERO,
-				}
-
-				const quoteResult = (
-					await client.simulateContract({
-						address: v4Quoter,
-						abi: UNISWAP_V4_QUOTER_ABI,
-						functionName: "quoteExactOutputSingle",
-						args: [
-							{
-								poolKey: poolKey,
-								zeroForOne: zeroForOne,
-								exactAmount: amountOut,
-								hookData: "0x",
-							},
-						],
-					})
-				).result as [bigint, bigint]
-
-				const amountIn = quoteResult[0]
-
-				if (amountIn < bestAmountIn) {
-					bestAmountIn = amountIn
-					bestFee = fee
-				}
-			} catch {
-				console.warn(`V4 quote failed for fee ${fee}, continuing to next fee tier`)
-			}
-		}
-
-		return { amountIn: bestAmountIn, fee: bestFee }
-	}
-
-	/**
-	 * Gets V4 quote for exact input swap.
-	 */
-	async getV4QuoteWithAmountIn(
-		getQuoteIn: "source" | "dest",
-		tokenIn: HexString,
-		tokenOut: HexString,
-		amountIn: bigint,
-		evmChainID: string,
-	): Promise<{ amountOut: bigint; fee: number }> {
-		const client = this[getQuoteIn].client
-		const commonFees = [100, 500, 3000, 10000]
-		let bestAmountOut = BigInt(0)
-		let bestFee = 0
-
-		const v4Quoter = this[getQuoteIn].configService.getUniswapV4QuoterAddress(evmChainID)
-
-		for (const fee of commonFees) {
-			try {
-				const currency0 = tokenIn.toLowerCase() < tokenOut.toLowerCase() ? tokenIn : tokenOut
-				const currency1 = tokenIn.toLowerCase() < tokenOut.toLowerCase() ? tokenOut : tokenIn
-
-				const zeroForOne = tokenIn.toLowerCase() === currency0.toLowerCase()
-
-				const poolKey = {
-					currency0: currency0,
-					currency1: currency1,
-					fee: fee,
-					tickSpacing: this.getTickSpacing(fee),
-					hooks: ADDRESS_ZERO,
-				}
-
-				const quoteResult = (
-					await client.simulateContract({
-						address: v4Quoter,
-						abi: UNISWAP_V4_QUOTER_ABI,
-						functionName: "quoteExactInputSingle",
-						args: [
-							{
-								poolKey: poolKey,
-								zeroForOne: zeroForOne,
-								exactAmount: amountIn,
-								hookData: "0x",
-							},
-						],
-					})
-				).result as [bigint, bigint]
-
-				const amountOut = quoteResult[0]
-
-				if (amountOut > bestAmountOut) {
-					bestAmountOut = amountOut
-					bestFee = fee
-				}
-			} catch {
-				console.warn(`V4 quote failed for fee ${fee}, continuing to next fee tier`)
-			}
-		}
-
-		return { amountOut: bestAmountOut, fee: bestFee }
-	}
-
-	/**
-	 * Creates transaction structure for V2 exact input swap, including ERC20 transfer if needed.
-	 */
-	createV2SwapCalldataExactIn(
-		sourceTokenAddress: HexString,
-		targetTokenAddress: HexString,
-		amountIn: bigint,
-		amountOutMinimum: bigint,
-		recipient: HexString,
-		evmChainID: string,
-		getQuoteIn: "source" | "dest",
-	): Transaction[] {
-		if (sourceTokenAddress.toLowerCase() === targetTokenAddress.toLowerCase()) {
-			throw new Error("Source and target tokens cannot be the same")
-		}
-
-		const isPermit2 = false // Router constant for self
-
-		const wethAsset = this[getQuoteIn].configService.getWrappedNativeAssetWithDecimals(evmChainID).asset
-		const swapSourceAddress = sourceTokenAddress === ADDRESS_ZERO ? wethAsset : sourceTokenAddress
-		const swapTargetAddress = targetTokenAddress === ADDRESS_ZERO ? wethAsset : targetTokenAddress
-
-		const path = [swapSourceAddress, swapTargetAddress]
-
-		const commands: number[] = []
-		const inputs: HexString[] = []
-
-		if (sourceTokenAddress === ADDRESS_ZERO) {
-			commands.push(UniversalRouterCommands.WRAP_ETH)
-			inputs.push(
-				encodeAbiParameters(parseAbiParameters("address recipient, uint256 amountMin"), [
-					this[getQuoteIn].configService.getUniversalRouterAddress(evmChainID),
-					amountIn,
-				]),
-			)
-		}
-
-		commands.push(UniversalRouterCommands.V2_SWAP_EXACT_IN)
-		inputs.push(
-			encodeAbiParameters(
-				parseAbiParameters(
-					"address recipient, uint256 amountIn, uint256 amountOutMinimum, address[] path, bool isPermit2",
-				),
-				[
-					targetTokenAddress === ADDRESS_ZERO
-						? this[getQuoteIn].configService.getUniversalRouterAddress(evmChainID)
-						: recipient,
-					amountIn,
-					amountOutMinimum,
-					path,
-					isPermit2,
-				],
-			),
-		)
-
-		if (targetTokenAddress === ADDRESS_ZERO) {
-			commands.push(UniversalRouterCommands.UNWRAP_WETH)
-			inputs.push(
-				encodeAbiParameters(parseAbiParameters("address recipient, uint256 amountMin"), [
-					recipient,
-					amountOutMinimum,
-				]),
-			)
-		}
-
-		const commandsEncoded = this.encodeCommands(commands)
-		const executeData = encodeFunctionData({
-			abi: universalRouter.ABI,
-			functionName: "execute",
-			args: [commandsEncoded, inputs],
-		})
-
-		const transactions: Transaction[] = []
-
-		if (sourceTokenAddress !== ADDRESS_ZERO) {
-			const transferData = encodeFunctionData({
-				abi: erc20Abi,
-				functionName: "transfer",
-				args: [this[getQuoteIn].configService.getUniversalRouterAddress(evmChainID), amountIn],
-			})
-
-			transactions.push({
-				to: sourceTokenAddress,
-				value: 0n,
-				data: transferData,
-			})
-		}
-
-		transactions.push({
-			to: this[getQuoteIn].configService.getUniversalRouterAddress(evmChainID),
-			value: sourceTokenAddress === ADDRESS_ZERO ? amountIn : 0n,
-			data: executeData,
-		})
-
-		return transactions
-	}
-
-	/**
-	 * Creates transaction structure for V2 exact output swap, including ERC20 transfer if needed.
-	 */
-	createV2SwapCalldataExactOut(
-		sourceTokenAddress: HexString,
-		targetTokenAddress: HexString,
-		amountOut: bigint,
-		amountInMax: bigint,
-		recipient: HexString,
-		evmChainID: string,
-		getQuoteIn: "source" | "dest",
-	): Transaction[] {
-		if (sourceTokenAddress.toLowerCase() === targetTokenAddress.toLowerCase()) {
-			throw new Error("Source and target tokens cannot be the same")
-		}
-		const isPermit2 = false
-
-		const wethAsset = this[getQuoteIn].configService.getWrappedNativeAssetWithDecimals(evmChainID).asset
-		const swapSourceAddress = sourceTokenAddress === ADDRESS_ZERO ? wethAsset : sourceTokenAddress
-		const swapTargetAddress = targetTokenAddress === ADDRESS_ZERO ? wethAsset : targetTokenAddress
-
-		const path = [swapSourceAddress, swapTargetAddress]
-
-		const commands: number[] = []
-		const inputs: HexString[] = []
-		const transactions: Transaction[] = []
-
-		if (sourceTokenAddress === ADDRESS_ZERO) {
-			commands.push(UniversalRouterCommands.WRAP_ETH)
-			inputs.push(
-				encodeAbiParameters(parseAbiParameters("address recipient, uint256 amountMin"), [
-					this[getQuoteIn].configService.getUniversalRouterAddress(evmChainID),
-					amountInMax,
-				]),
-			)
-		}
-
-		commands.push(UniversalRouterCommands.V2_SWAP_EXACT_OUT)
-		inputs.push(
-			encodeAbiParameters(
-				parseAbiParameters(
-					"address recipient, uint256 amountOut, uint256 amountInMax, address[] path, bool isPermit2",
-				),
-				[
-					targetTokenAddress === ADDRESS_ZERO
-						? this[getQuoteIn].configService.getUniversalRouterAddress(evmChainID)
-						: recipient,
-					amountOut,
-					amountInMax,
-					path,
-					isPermit2,
-				],
-			),
-		)
-
-		if (targetTokenAddress === ADDRESS_ZERO) {
-			commands.push(UniversalRouterCommands.UNWRAP_WETH)
-			inputs.push(
-				encodeAbiParameters(parseAbiParameters("address recipient, uint256 amountMin"), [recipient, amountOut]),
-			)
-		}
-
-		const commandsEncoded = this.encodeCommands(commands)
-		const executeData = encodeFunctionData({
-			abi: universalRouter.ABI,
-			functionName: "execute",
-			args: [commandsEncoded, inputs],
-		})
-
-		if (sourceTokenAddress !== ADDRESS_ZERO) {
-			const transferData = encodeFunctionData({
-				abi: erc20Abi,
-				functionName: "transfer",
-				args: [this[getQuoteIn].configService.getUniversalRouterAddress(evmChainID), amountInMax],
-			})
-
-			transactions.push({
-				to: sourceTokenAddress,
-				value: 0n,
-				data: transferData,
-			})
-		}
-
-		transactions.push({
-			to: this[getQuoteIn].configService.getUniversalRouterAddress(evmChainID),
-			value: sourceTokenAddress === ADDRESS_ZERO ? amountInMax : 0n,
-			data: executeData,
-		})
-
-		return transactions
-	}
-
-	/**
-	 * Creates transaction structure for V3 exact input swap, including ERC20 transfer if needed.
-	 */
-	createV3SwapCalldataExactIn(
-		sourceTokenAddress: HexString,
-		targetTokenAddress: HexString,
-		amountIn: bigint,
-		amountOutMinimum: bigint,
-		fee: number,
-		recipient: HexString,
-		evmChainID: string,
-		getQuoteIn: "source" | "dest",
-	): Transaction[] {
-		if (sourceTokenAddress.toLowerCase() === targetTokenAddress.toLowerCase()) {
-			throw new Error("Source and target tokens cannot be the same")
-		}
-		const isPermit2 = false
-
-		const wethAsset = this[getQuoteIn].configService.getWrappedNativeAssetWithDecimals(evmChainID).asset
-		const swapSourceAddress = sourceTokenAddress === ADDRESS_ZERO ? wethAsset : sourceTokenAddress
-		const swapTargetAddress = targetTokenAddress === ADDRESS_ZERO ? wethAsset : targetTokenAddress
-
-		const pathV3 = encodePacked(["address", "uint24", "address"], [swapSourceAddress, fee, swapTargetAddress])
-
-		const commands: number[] = []
-		const inputs: HexString[] = []
-
-		if (sourceTokenAddress === ADDRESS_ZERO) {
-			commands.push(UniversalRouterCommands.WRAP_ETH)
-			inputs.push(
-				encodeAbiParameters(parseAbiParameters("address recipient, uint256 amountMin"), [
-					this[getQuoteIn].configService.getUniversalRouterAddress(evmChainID),
-					amountIn,
-				]),
-			)
-		}
-
-		commands.push(UniversalRouterCommands.V3_SWAP_EXACT_IN)
-		inputs.push(
-			encodeAbiParameters(
-				parseAbiParameters(
-					"address recipient, uint256 amountIn, uint256 amountOutMinimum, bytes path, bool isPermit2",
-				),
-				[
-					targetTokenAddress === ADDRESS_ZERO
-						? this[getQuoteIn].configService.getUniversalRouterAddress(evmChainID)
-						: recipient,
-					amountIn,
-					amountOutMinimum,
-					pathV3,
-					isPermit2,
-				],
-			),
-		)
-
-		if (targetTokenAddress === ADDRESS_ZERO) {
-			commands.push(UniversalRouterCommands.UNWRAP_WETH)
-			inputs.push(
-				encodeAbiParameters(parseAbiParameters("address recipient, uint256 amountMin"), [
-					recipient,
-					amountOutMinimum,
-				]),
-			)
-		}
-
-		const commandsEncoded = this.encodeCommands(commands)
-		const executeData = encodeFunctionData({
-			abi: universalRouter.ABI,
-			functionName: "execute",
-			args: [commandsEncoded, inputs],
-		})
-
-		const transactions: Transaction[] = []
-
-		if (sourceTokenAddress !== ADDRESS_ZERO) {
-			const transferData = encodeFunctionData({
-				abi: erc20Abi,
-				functionName: "transfer",
-				args: [this[getQuoteIn].configService.getUniversalRouterAddress(evmChainID), amountIn],
-			})
-
-			transactions.push({
-				to: sourceTokenAddress,
-				value: 0n,
-				data: transferData,
-			})
-		}
-
-		transactions.push({
-			to: this[getQuoteIn].configService.getUniversalRouterAddress(evmChainID),
-			value: sourceTokenAddress === ADDRESS_ZERO ? amountIn : 0n,
-			data: executeData,
-		})
-
-		return transactions
-	}
-
-	/**
-	 * Creates transaction structure for V3 exact output swap, including ERC20 transfer if needed.
-	 */
-	createV3SwapCalldataExactOut(
-		sourceTokenAddress: HexString,
-		targetTokenAddress: HexString,
-		amountOut: bigint,
-		amountInMax: bigint,
-		fee: number,
-		recipient: HexString,
-		evmChainID: string,
-		getQuoteIn: "source" | "dest",
-	): Transaction[] {
-		if (sourceTokenAddress.toLowerCase() === targetTokenAddress.toLowerCase()) {
-			throw new Error("Source and target tokens cannot be the same")
-		}
-		const isPermit2 = false
-
-		const wethAsset = this[getQuoteIn].configService.getWrappedNativeAssetWithDecimals(evmChainID).asset
-		const swapSourceAddress = sourceTokenAddress === ADDRESS_ZERO ? wethAsset : sourceTokenAddress
-		const swapTargetAddress = targetTokenAddress === ADDRESS_ZERO ? wethAsset : targetTokenAddress
-
-		const pathV3 = encodePacked(["address", "uint24", "address"], [swapTargetAddress, fee, swapSourceAddress])
-
-		const commands: number[] = []
-		const inputs: HexString[] = []
-
-		if (sourceTokenAddress === ADDRESS_ZERO) {
-			commands.push(UniversalRouterCommands.WRAP_ETH)
-			inputs.push(
-				encodeAbiParameters(parseAbiParameters("address recipient, uint256 amountMin"), [
-					this[getQuoteIn].configService.getUniversalRouterAddress(evmChainID),
-					amountInMax,
-				]),
-			)
-		}
-
-		commands.push(UniversalRouterCommands.V3_SWAP_EXACT_OUT)
-		inputs.push(
-			encodeAbiParameters(
-				parseAbiParameters(
-					"address recipient, uint256 amountOut, uint256 amountInMax, bytes path, bool isPermit2",
-				),
-				[
-					targetTokenAddress === ADDRESS_ZERO
-						? this[getQuoteIn].configService.getUniversalRouterAddress(evmChainID)
-						: recipient,
-					amountOut,
-					amountInMax,
-					pathV3,
-					isPermit2,
-				],
-			),
-		)
-
-		if (targetTokenAddress === ADDRESS_ZERO) {
-			commands.push(UniversalRouterCommands.UNWRAP_WETH)
-			inputs.push(
-				encodeAbiParameters(parseAbiParameters("address recipient, uint256 amountMin"), [recipient, amountOut]),
-			)
-		}
-
-		const commandsEncoded = this.encodeCommands(commands)
-		const executeData = encodeFunctionData({
-			abi: universalRouter.ABI,
-			functionName: "execute",
-			args: [commandsEncoded, inputs],
-		})
-
-		const transactions: Transaction[] = []
-
-		if (sourceTokenAddress !== ADDRESS_ZERO) {
-			const transferData = encodeFunctionData({
-				abi: erc20Abi,
-				functionName: "transfer",
-				args: [this[getQuoteIn].configService.getUniversalRouterAddress(evmChainID), amountInMax],
-			})
-
-			transactions.push({
-				to: sourceTokenAddress,
-				value: 0n,
-				data: transferData,
-			})
-		}
-
-		transactions.push({
-			to: this[getQuoteIn].configService.getUniversalRouterAddress(evmChainID),
-			value: sourceTokenAddress === ADDRESS_ZERO ? amountInMax : 0n,
-			data: executeData,
-		})
-
-		return transactions
-	}
-
-	/**
-	 * Creates transaction structure for V4 exact input swap, including Permit2 approvals for ERC20 tokens.
-	 */
-	createV4SwapCalldataExactIn(
-		sourceTokenAddress: HexString,
-		targetTokenAddress: HexString,
-		amountIn: bigint,
-		amountOutMinimum: bigint,
-		fee: number,
-		evmChainID: string,
-		getQuoteIn: "source" | "dest",
-	): Transaction[] {
-		if (sourceTokenAddress.toLowerCase() === targetTokenAddress.toLowerCase()) {
-			throw new Error("Source and target tokens cannot be the same")
-		}
-		const currency0 =
-			sourceTokenAddress.toLowerCase() < targetTokenAddress.toLowerCase()
-				? sourceTokenAddress
-				: targetTokenAddress
-		const currency1 =
-			sourceTokenAddress.toLowerCase() < targetTokenAddress.toLowerCase()
-				? targetTokenAddress
-				: sourceTokenAddress
-
-		const zeroForOne = sourceTokenAddress.toLowerCase() === currency0.toLowerCase()
-
-		const poolKey = {
-			currency0: currency0,
-			currency1: currency1,
-			fee: fee,
-			tickSpacing: this.getTickSpacing(fee),
-			hooks: ADDRESS_ZERO,
-		}
-
-		const actions = encodePacked(
-			["uint8", "uint8", "uint8"],
-			[
-				UniversalRouterCommands.V4_SWAP_EXACT_IN_SINGLE,
-				UniversalRouterCommands.SETTLE_ALL,
-				UniversalRouterCommands.TAKE_ALL,
-			],
-		)
-
-		const swapParams = encodeAbiParameters(
-			parseAbiParameters(
-				"((address currency0, address currency1, uint24 fee, int24 tickSpacing, address hooks) poolKey, bool zeroForOne, uint128 amountIn, uint128 amountOutMinimum, bytes hookData)",
-			),
-			[
-				{
-					poolKey,
-					zeroForOne,
-					amountIn,
-					amountOutMinimum,
-					hookData: "0x",
-				},
-			],
-		)
-
-		const settleParams = encodeAbiParameters(parseAbiParameters("address currency, uint128 amount"), [
-			sourceTokenAddress,
-			amountIn,
-		])
-
-		const takeParams = encodeAbiParameters(parseAbiParameters("address currency, uint128 amount"), [
-			targetTokenAddress,
-			amountOutMinimum,
-		])
-
-		const params = [swapParams, settleParams, takeParams]
-
-		const commands = encodePacked(["uint8"], [UniversalRouterCommands.V4_SWAP])
-		const inputs = [encodeAbiParameters(parseAbiParameters("bytes actions, bytes[] params"), [actions, params])]
-
-		const executeData = encodeFunctionData({
-			abi: universalRouter.ABI,
-			functionName: "execute",
-			args: [commands, inputs],
-		})
-
-		const transactions: Transaction[] = []
-
-		if (sourceTokenAddress !== ADDRESS_ZERO) {
-			const approveToPermit2Data = encodeFunctionData({
-				abi: erc20Abi,
-				functionName: "approve",
-				args: [this[getQuoteIn].configService.getPermit2Address(evmChainID), amountIn],
-			})
-
-			transactions.push({
-				to: sourceTokenAddress,
-				value: 0n,
-				data: approveToPermit2Data,
-			})
-
-			const permit2ApprovalData = encodeFunctionData({
-				abi: PERMIT2_ABI,
-				functionName: "approve",
-				args: [
-					sourceTokenAddress,
-					this[getQuoteIn].configService.getUniversalRouterAddress(evmChainID),
-					amountIn,
-					281474976710655, // Max expiration
-				],
-			})
-
-			transactions.push({
-				to: this[getQuoteIn].configService.getPermit2Address(evmChainID),
-				value: 0n,
-				data: permit2ApprovalData,
-			})
-		}
-
-		transactions.push({
-			to: this[getQuoteIn].configService.getUniversalRouterAddress(evmChainID),
-			value: sourceTokenAddress === ADDRESS_ZERO ? amountIn : 0n,
-			data: executeData,
-		})
-
-		return transactions
-	}
-
-	/**
-	 * Creates transaction structure for V4 exact output swap, including Permit2 approvals for ERC20 tokens.
-	 */
-	createV4SwapCalldataExactOut(
-		sourceTokenAddress: HexString,
-		targetTokenAddress: HexString,
-		amountOut: bigint,
-		amountInMax: bigint,
-		fee: number,
-		evmChainID: string,
-		getQuoteIn: "source" | "dest",
-	): Transaction[] {
-		if (sourceTokenAddress.toLowerCase() === targetTokenAddress.toLowerCase()) {
-			throw new Error("Source and target tokens cannot be the same")
-		}
-		const currency0 =
-			sourceTokenAddress.toLowerCase() < targetTokenAddress.toLowerCase()
-				? sourceTokenAddress
-				: targetTokenAddress
-		const currency1 =
-			sourceTokenAddress.toLowerCase() < targetTokenAddress.toLowerCase()
-				? targetTokenAddress
-				: sourceTokenAddress
-
-		const zeroForOne = sourceTokenAddress.toLowerCase() === currency0.toLowerCase()
-
-		const poolKey = {
-			currency0: currency0,
-			currency1: currency1,
-			fee: fee,
-			tickSpacing: this.getTickSpacing(fee),
-			hooks: ADDRESS_ZERO,
-		}
-
-		const actions = encodePacked(
-			["uint8", "uint8", "uint8"],
-			[
-				UniversalRouterCommands.V4_SWAP_EXACT_OUT_SINGLE,
-				UniversalRouterCommands.SETTLE_ALL,
-				UniversalRouterCommands.TAKE_ALL,
-			],
-		)
-
-		const swapParams = encodeAbiParameters(
-			parseAbiParameters(
-				"((address currency0, address currency1, uint24 fee, int24 tickSpacing, address hooks) poolKey, bool zeroForOne, uint128 amountOut, uint128 amountInMaximum, bytes hookData)",
-			),
-			[
-				{
-					poolKey,
-					zeroForOne,
-					amountOut,
-					amountInMaximum: amountInMax,
-					hookData: "0x",
-				},
-			],
-		)
-
-		const settleParams = encodeAbiParameters(parseAbiParameters("address currency, uint128 amount"), [
-			sourceTokenAddress,
-			amountInMax,
-		])
-
-		const takeParams = encodeAbiParameters(parseAbiParameters("address currency, uint128 amount"), [
-			targetTokenAddress,
-			amountOut,
-		])
-
-		const params = [swapParams, settleParams, takeParams]
-
-		const commands = encodePacked(["uint8"], [UniversalRouterCommands.V4_SWAP])
-		const inputs = [encodeAbiParameters(parseAbiParameters("bytes actions, bytes[] params"), [actions, params])]
-
-		const executeData = encodeFunctionData({
-			abi: universalRouter.ABI,
-			functionName: "execute",
-			args: [commands, inputs],
-		})
-
-		const transactions: Transaction[] = []
-
-		if (sourceTokenAddress !== ADDRESS_ZERO) {
-			const approveToPermit2Data = encodeFunctionData({
-				abi: erc20Abi,
-				functionName: "approve",
-				args: [this[getQuoteIn].configService.getPermit2Address(evmChainID), amountInMax],
-			})
-
-			transactions.push({
-				to: sourceTokenAddress,
-				value: 0n,
-				data: approveToPermit2Data,
-			})
-
-			const permit2ApprovalData = encodeFunctionData({
-				abi: PERMIT2_ABI,
-				functionName: "approve",
-				args: [
-					sourceTokenAddress,
-					this[getQuoteIn].configService.getUniversalRouterAddress(evmChainID),
-					amountInMax,
-					281474976710655, // Max expiration
-				],
-			})
-
-			transactions.push({
-				to: this[getQuoteIn].configService.getPermit2Address(evmChainID),
-				value: 0n,
-				data: permit2ApprovalData,
-			})
-		}
-
-		transactions.push({
-			to: this[getQuoteIn].configService.getUniversalRouterAddress(evmChainID),
-			value: sourceTokenAddress === ADDRESS_ZERO ? amountInMax : 0n,
-			data: executeData,
-		})
-
-		return transactions
-	}
-
-	/**
-	 * Finds the best Uniswap protocol (V2, V3, or V4) for swapping tokens given a desired output amount.
-	 * Compares liquidity and pricing across different protocols and fee tiers.
-	 *
-	 * @param getQuoteIn - Whether to use "source" or "dest" chain for the swap
-	 * @param tokenIn - The address of the input token
-	 * @param tokenOut - The address of the output token
-	 * @param amountOut - The desired output amount
-	 * @returns Object containing the best protocol, required input amount, fee tier (for V3/V4), and transaction structure
-	 */
-	async findBestProtocolWithAmountOut(
-		getQuoteIn: "source" | "dest",
-		tokenIn: HexString,
-		tokenOut: HexString,
-		amountOut: bigint,
-		evmChainID: string,
-		options?: {
-			selectedProtocol?: "v2" | "v3" | "v4"
-			generateCalldata?: boolean
-			recipient?: HexString
-		},
-	): Promise<{
-		protocol: "v2" | "v3" | "v4" | null
-		amountIn: bigint
-		fee?: number
-		transactions?: Transaction[]
-	}> {
-		if (options?.generateCalldata && !options?.recipient) {
-			throw new Error("Recipient address is required when generating calldata")
-		}
-
-		if (options?.selectedProtocol) {
-			if (options.selectedProtocol === "v2") {
-				const amountInV2 = await this.getV2QuoteWithAmountOut(
-					getQuoteIn,
-					tokenIn,
-					tokenOut,
-					amountOut,
-					evmChainID,
-				)
-				if (amountInV2 === maxUint256) {
-					return { protocol: null, amountIn: maxUint256 }
-				}
-				let transactions: Transaction[] | undefined
-				if (options?.generateCalldata) {
-					transactions = this.createV2SwapCalldataExactOut(
-						tokenIn,
-						tokenOut,
-						amountOut,
-						amountInV2,
-						options.recipient!,
-						evmChainID,
-						getQuoteIn,
-					)
-				}
-				return { protocol: "v2", amountIn: amountInV2, transactions }
-			}
-
-			if (options.selectedProtocol === "v3") {
-				const { amountIn: amountInV3, fee: bestV3Fee } = await this.getV3QuoteWithAmountOut(
-					getQuoteIn,
-					tokenIn,
-					tokenOut,
-					amountOut,
-					evmChainID,
-				)
-				if (amountInV3 === maxUint256) {
-					return { protocol: null, amountIn: maxUint256 }
-				}
-				let transactions: Transaction[] | undefined
-				if (options?.generateCalldata) {
-					transactions = this.createV3SwapCalldataExactOut(
-						tokenIn,
-						tokenOut,
-						amountOut,
-						amountInV3,
-						bestV3Fee,
-						options.recipient!,
-						evmChainID,
-						getQuoteIn,
-					)
-				}
-				return { protocol: "v3", amountIn: amountInV3, fee: bestV3Fee, transactions }
-			}
-
-			if (options.selectedProtocol === "v4") {
-				const { amountIn: amountInV4, fee: bestV4Fee } = await this.getV4QuoteWithAmountOut(
-					getQuoteIn,
-					tokenIn,
-					tokenOut,
-					amountOut,
-					evmChainID,
-				)
-				if (amountInV4 === maxUint256) {
-					return { protocol: null, amountIn: maxUint256 }
-				}
-				let transactions: Transaction[] | undefined
-				if (options?.generateCalldata) {
-					transactions = this.createV4SwapCalldataExactOut(
-						tokenIn,
-						tokenOut,
-						amountOut,
-						amountInV4,
-						bestV4Fee,
-						evmChainID,
-						getQuoteIn,
-					)
-				}
-				return { protocol: "v4", amountIn: amountInV4, fee: bestV4Fee, transactions }
-			}
-		}
-
-		// If no protocol is selected, query all protocols to find the best one
-		const amountInV2 = await this.getV2QuoteWithAmountOut(getQuoteIn, tokenIn, tokenOut, amountOut, evmChainID)
-
-		const { amountIn: amountInV3, fee: bestV3Fee } = await this.getV3QuoteWithAmountOut(
-			getQuoteIn,
-			tokenIn,
-			tokenOut,
-			amountOut,
-			evmChainID,
-		)
-
-		const { amountIn: amountInV4, fee: bestV4Fee } = await this.getV4QuoteWithAmountOut(
-			getQuoteIn,
-			tokenIn,
-			tokenOut,
-			amountOut,
-			evmChainID,
-		)
-
-		if (amountInV2 === maxUint256 && amountInV3 === maxUint256 && amountInV4 === maxUint256) {
-			return {
-				protocol: null,
-				amountIn: maxUint256,
-			}
-		}
-
-		// Prefer V4 when V4 is close to the best of V2/V3 (within thresholdBps)
-		if (amountInV4 !== maxUint256) {
-			const thresholdBps = 100n // 1%
-			if (amountInV3 !== maxUint256 && this.isWithinThreshold(amountInV4, amountInV3, thresholdBps)) {
-				let transactions: Transaction[] | undefined
-				if (options?.generateCalldata) {
-					transactions = this.createV4SwapCalldataExactOut(
-						tokenIn,
-						tokenOut,
-						amountOut,
-						amountInV4,
-						bestV4Fee,
-						evmChainID,
-						getQuoteIn,
-					)
-				}
-				return { protocol: "v4", amountIn: amountInV4, fee: bestV4Fee, transactions }
-			}
-			if (amountInV2 !== maxUint256 && this.isWithinThreshold(amountInV4, amountInV2, thresholdBps)) {
-				let transactions: Transaction[] | undefined
-				if (options?.generateCalldata) {
-					transactions = this.createV4SwapCalldataExactOut(
-						tokenIn,
-						tokenOut,
-						amountOut,
-						amountInV4,
-						bestV4Fee,
-						evmChainID,
-						getQuoteIn,
-					)
-				}
-				return { protocol: "v4", amountIn: amountInV4, fee: bestV4Fee, transactions }
-			}
-		}
-
-		const minAmount = [
-			{ protocol: "v2" as const, amountIn: amountInV2 },
-			{ protocol: "v3" as const, amountIn: amountInV3, fee: bestV3Fee },
-			{ protocol: "v4" as const, amountIn: amountInV4, fee: bestV4Fee },
-		].reduce((best, current) => (current.amountIn < best.amountIn ? current : best))
-
-		let transactions: Transaction[] | undefined
-		if (options?.generateCalldata) {
-			if (minAmount.protocol === "v2") {
-				transactions = this.createV2SwapCalldataExactOut(
-					tokenIn,
-					tokenOut,
-					amountOut,
-					amountInV2,
-					options.recipient!,
-					evmChainID,
-					getQuoteIn,
-				)
-			} else if (minAmount.protocol === "v3") {
-				transactions = this.createV3SwapCalldataExactOut(
-					tokenIn,
-					tokenOut,
-					amountOut,
-					amountInV3,
-					bestV3Fee,
-					options.recipient!,
-					evmChainID,
-					getQuoteIn,
-				)
-			} else {
-				transactions = this.createV4SwapCalldataExactOut(
-					tokenIn,
-					tokenOut,
-					amountOut,
-					amountInV4,
-					bestV4Fee,
-					evmChainID,
-					getQuoteIn,
-				)
-			}
-		}
-
-		if (minAmount.protocol === "v2") {
-			return {
-				protocol: "v2",
-				amountIn: amountInV2,
-				transactions,
-			}
-		} else if (minAmount.protocol === "v3") {
-			return {
-				protocol: "v3",
-				amountIn: amountInV3,
-				fee: bestV3Fee,
-				transactions,
-			}
-		} else {
-			return {
-				protocol: "v4",
-				amountIn: amountInV4,
-				fee: bestV4Fee,
-				transactions,
-			}
-		}
-	}
-
-	/**
-	 * Finds the best Uniswap protocol (V2, V3, or V4) for swapping tokens given an input amount.
-	 * Compares liquidity and pricing across different protocols and fee tiers.
-	 *
-	 * @param getQuoteIn - Whether to use "source" or "dest" chain for the swap
-	 * @param tokenIn - The address of the input token
-	 * @param tokenOut - The address of the output token
-	 * @param amountIn - The input amount to swap
-	 * @param evmChainID - The EVM chain ID in format "EVM-{id}"
-	 * @param selectedProtocol - Optional specific protocol to use ("v2", "v3", or "v4")
-	 * @returns Object containing the best protocol, expected output amount, fee tier (for V3/V4), and transaction structure
-	 */
-	async findBestProtocolWithAmountIn(
-		getQuoteIn: "source" | "dest",
-		tokenIn: HexString,
-		tokenOut: HexString,
-		amountIn: bigint,
-		evmChainID: string,
-		options?: {
-			selectedProtocol?: "v2" | "v3" | "v4"
-			generateCalldata?: boolean
-			recipient?: HexString
-		},
-	): Promise<{
-		protocol: "v2" | "v3" | "v4" | null
-		amountOut: bigint
-		fee?: number
-		transactions?: Transaction[]
-	}> {
-		if (options?.generateCalldata && !options?.recipient) {
-			throw new Error("Recipient address is required when generating calldata")
-		}
-
-		if (options?.selectedProtocol) {
-			if (options.selectedProtocol === "v2") {
-				const amountOutV2 = await this.getV2QuoteWithAmountIn(
-					getQuoteIn,
-					tokenIn,
-					tokenOut,
-					amountIn,
-					evmChainID,
-				)
-				if (amountOutV2 === BigInt(0)) {
-					return { protocol: null, amountOut: BigInt(0) }
-				}
-				let transactions: Transaction[] | undefined
-				if (options?.generateCalldata) {
-					transactions = this.createV2SwapCalldataExactIn(
-						tokenIn,
-						tokenOut,
-						amountIn,
-						amountOutV2,
-						options.recipient!,
-						evmChainID,
-						getQuoteIn,
-					)
-				}
-				return { protocol: "v2", amountOut: amountOutV2, transactions }
-			}
-
-			if (options.selectedProtocol === "v3") {
-				const { amountOut: amountOutV3, fee: bestV3Fee } = await this.getV3QuoteWithAmountIn(
-					getQuoteIn,
-					tokenIn,
-					tokenOut,
-					amountIn,
-					evmChainID,
-				)
-				if (amountOutV3 === BigInt(0)) {
-					return { protocol: null, amountOut: BigInt(0) }
-				}
-				let transactions: Transaction[] | undefined
-				if (options?.generateCalldata) {
-					transactions = this.createV3SwapCalldataExactIn(
-						tokenIn,
-						tokenOut,
-						amountIn,
-						amountOutV3,
-						bestV3Fee,
-						options.recipient!,
-						evmChainID,
-						getQuoteIn,
-					)
-				}
-				return { protocol: "v3", amountOut: amountOutV3, fee: bestV3Fee, transactions }
-			}
-
-			if (options.selectedProtocol === "v4") {
-				const { amountOut: amountOutV4, fee: bestV4Fee } = await this.getV4QuoteWithAmountIn(
-					getQuoteIn,
-					tokenIn,
-					tokenOut,
-					amountIn,
-					evmChainID,
-				)
-				if (amountOutV4 === BigInt(0)) {
-					return { protocol: null, amountOut: BigInt(0) }
-				}
-				let transactions: Transaction[] | undefined
-				if (options?.generateCalldata) {
-					transactions = this.createV4SwapCalldataExactIn(
-						tokenIn,
-						tokenOut,
-						amountIn,
-						amountOutV4,
-						bestV4Fee,
-						evmChainID,
-						getQuoteIn,
-					)
-				}
-				return { protocol: "v4", amountOut: amountOutV4, fee: bestV4Fee, transactions }
-			}
-		}
-
-		// If no protocol is selected, query all protocols to find the best one
-		const amountOutV2 = await this.getV2QuoteWithAmountIn(getQuoteIn, tokenIn, tokenOut, amountIn, evmChainID)
-
-		const { amountOut: amountOutV3, fee: bestV3Fee } = await this.getV3QuoteWithAmountIn(
-			getQuoteIn,
-			tokenIn,
-			tokenOut,
-			amountIn,
-			evmChainID,
-		)
-
-		const { amountOut: amountOutV4, fee: bestV4Fee } = await this.getV4QuoteWithAmountIn(
-			getQuoteIn,
-			tokenIn,
-			tokenOut,
-			amountIn,
-			evmChainID,
-		)
-
-		// If no liquidity found in any protocol
-		if (amountOutV2 === BigInt(0) && amountOutV3 === BigInt(0) && amountOutV4 === BigInt(0)) {
-			return {
-				protocol: null,
-				amountOut: BigInt(0),
-			}
-		}
-
-		// Prefer V4 when V4 is close to the best of V2/V3 (within thresholdBps)
-		if (amountOutV4 !== BigInt(0)) {
-			const thresholdBps = 100n // 1%
-			if (amountOutV3 !== BigInt(0) && this.isWithinThreshold(amountOutV4, amountOutV3, thresholdBps)) {
-				let transactions: Transaction[] | undefined
-				if (options?.generateCalldata) {
-					transactions = this.createV4SwapCalldataExactIn(
-						tokenIn,
-						tokenOut,
-						amountIn,
-						amountOutV4,
-						bestV4Fee,
-						evmChainID,
-						getQuoteIn,
-					)
-				}
-				return { protocol: "v4", amountOut: amountOutV4, fee: bestV4Fee, transactions }
-			}
-			if (amountOutV2 !== BigInt(0) && this.isWithinThreshold(amountOutV4, amountOutV2, thresholdBps)) {
-				let transactions: Transaction[] | undefined
-				if (options?.generateCalldata) {
-					transactions = this.createV4SwapCalldataExactIn(
-						tokenIn,
-						tokenOut,
-						amountIn,
-						amountOutV4,
-						bestV4Fee,
-						evmChainID,
-						getQuoteIn,
-					)
-				}
-				return { protocol: "v4", amountOut: amountOutV4, fee: bestV4Fee, transactions }
-			}
-		}
-
-		const maxAmount = [
-			{ protocol: "v2" as const, amountOut: amountOutV2 },
-			{ protocol: "v3" as const, amountOut: amountOutV3, fee: bestV3Fee },
-			{ protocol: "v4" as const, amountOut: amountOutV4, fee: bestV4Fee },
-		].reduce((best, current) => (current.amountOut > best.amountOut ? current : best))
-
-		let transactions: Transaction[] | undefined
-		if (options?.generateCalldata) {
-			if (maxAmount.protocol === "v2") {
-				transactions = this.createV2SwapCalldataExactIn(
-					tokenIn,
-					tokenOut,
-					amountIn,
-					amountOutV2,
-					options.recipient!,
-					evmChainID,
-					getQuoteIn,
-				)
-			} else if (maxAmount.protocol === "v3") {
-				transactions = this.createV3SwapCalldataExactIn(
-					tokenIn,
-					tokenOut,
-					amountIn,
-					amountOutV3,
-					bestV3Fee,
-					options.recipient!,
-					evmChainID,
-					getQuoteIn,
-				)
-			} else {
-				transactions = this.createV4SwapCalldataExactIn(
-					tokenIn,
-					tokenOut,
-					amountIn,
-					amountOutV4,
-					bestV4Fee,
-					evmChainID,
-					getQuoteIn,
-				)
-			}
-		}
-
-		if (maxAmount.protocol === "v2") {
-			return {
-				protocol: "v2",
-				amountOut: amountOutV2,
-				transactions,
-			}
-		} else if (maxAmount.protocol === "v3") {
-			return {
-				protocol: "v3",
-				amountOut: amountOutV3,
-				fee: bestV3Fee,
-				transactions,
-			}
-		} else {
-			return {
-				protocol: "v4",
-				amountOut: amountOutV4,
-				fee: bestV4Fee,
-				transactions,
-			}
-		}
-	}
-
-	async createMultiHopSwapThroughPair(
-		dexPairAddress: HexString,
-		tokenIn: HexString,
-		tokenOut: HexString,
-		amountIn: bigint,
-		evmChainID: string,
-		getQuoteIn: "source" | "dest",
-		recipient: HexString,
-		protocol: "v2" | "v3" = "v2",
-	): Promise<{ finalAmountOut: bigint; calldata: Transaction[] }> {
-		const client = this[getQuoteIn].client
-		const wethAsset = this[getQuoteIn].configService.getWrappedNativeAssetWithDecimals(evmChainID).asset
-		const calldispatcher = this[getQuoteIn].configService.getCalldispatcherAddress(evmChainID)
-
-		const [token0, token1] = await Promise.all([
-			client.readContract({
-				address: dexPairAddress,
-				abi: UniswapV2Pair.ABI,
-				functionName: "token0",
-			}),
-			client.readContract({
-				address: dexPairAddress,
-				abi: UniswapV2Pair.ABI,
-				functionName: "token1",
-			}),
-		])
-
-		const intermediateToken = tokenOut.toLowerCase() === token0.toLowerCase() ? token1 : token0
-
-		const swapPath = this.buildSwapPath(tokenIn, tokenOut, intermediateToken, wethAsset, calldispatcher, recipient)
-
-		return this.executeSwapPath(swapPath, amountIn, evmChainID, getQuoteIn, protocol)
-	}
-
-	private buildSwapPath(
-		tokenIn: HexString,
-		tokenOut: HexString,
-		intermediateToken: HexString,
-		wethAsset: HexString,
-		calldispatcher: HexString,
-		recipient: HexString,
-	): SwapSegment[] {
-		const normalize = (token: HexString) => token.toLowerCase()
-
-		// Direct swap: tokenIn -> tokenOut (when intermediateToken === tokenIn)
-		if (normalize(intermediateToken) === normalize(tokenIn)) {
-			return [{ from: tokenIn, to: tokenOut, recipient }]
-		}
-
-		// Two-hop swap: tokenIn -> WETH -> tokenOut
-		if (normalize(intermediateToken) === normalize(wethAsset)) {
-			return [
-				{ from: tokenIn, to: wethAsset, recipient: calldispatcher },
-				{ from: wethAsset, to: tokenOut, recipient },
-			]
-		}
-
-		// Three-hop swap: tokenIn -> WETH -> intermediateToken -> tokenOut
-		return [
-			{ from: tokenIn, to: wethAsset, recipient: calldispatcher },
-			{ from: wethAsset, to: intermediateToken, recipient: calldispatcher },
-			{ from: intermediateToken, to: tokenOut, recipient },
-		]
-	}
-
-	private async executeSwapPath(
-		path: SwapSegment[],
-		initialAmount: bigint,
-		evmChainID: string,
-		getQuoteIn: "source" | "dest",
-		protocol: "v2" | "v3",
-	): Promise<{ finalAmountOut: bigint; calldata: Transaction[] }> {
-		let currentAmount = initialAmount
-		const calldata: Transaction[] = []
-
-		for (let i = 0; i < path.length; i++) {
-			const segment = path[i]
-			// Using 0.5% slippage for all swaps except the last one, which gets 1%
-			const isLastSwap = i === path.length - 1
-			const slippage = isLastSwap && path.length > 1 ? 990n : 995n
-
-			const swapResult = await this.createSwapCalldata(
-				protocol,
-				segment.from,
-				segment.to,
-				currentAmount,
-				segment.recipient,
-				evmChainID,
-				getQuoteIn,
-				slippage,
-			)
-
-			currentAmount = swapResult.amountOut
-			calldata.push(...swapResult.calldata)
-		}
-
-		return {
-			finalAmountOut: currentAmount,
-			calldata,
-		}
-	}
-
-	private async createSwapCalldata(
-		protocol: "v2" | "v3",
-		tokenIn: HexString,
-		tokenOut: HexString,
-		amountIn: bigint,
-		recipient: HexString,
-		evmChainID: string,
-		getQuoteIn: "source" | "dest",
-		slippageFactor: bigint,
-	): Promise<{ amountOut: bigint; calldata: Transaction[] }> {
-		if (protocol === "v2") {
-			let amountOut = await this.getV2QuoteWithAmountIn(getQuoteIn, tokenIn, tokenOut, amountIn, evmChainID)
-			amountOut = (amountOut * slippageFactor) / 1000n
-
-			return {
-				amountOut,
-				calldata: this.createV2SwapCalldataExactIn(
-					tokenIn,
-					tokenOut,
-					amountIn,
-					amountOut,
-					recipient,
-					evmChainID,
-					getQuoteIn,
-				),
-			}
-		} else {
-			const { amountOut, fee } = await this.getV3QuoteWithAmountIn(
-				getQuoteIn,
-				tokenIn,
-				tokenOut,
-				amountIn,
-				evmChainID,
-			)
-			const adjustedAmountOut = (amountOut * slippageFactor) / 1000n
-
-			return {
-				amountOut: adjustedAmountOut,
-				calldata: this.createV3SwapCalldataExactIn(
-					tokenIn,
-					tokenOut,
-					amountIn,
-					adjustedAmountOut,
-					fee,
-					recipient,
-					evmChainID,
-					getQuoteIn,
-				),
-			}
-		}
-	}
-
-	/**
->>>>>>> 5461c235
 	 * Checks if an order has been filled by verifying the commitment status on-chain.
 	 * Reads the storage slot corresponding to the order's commitment hash.
 	 *
