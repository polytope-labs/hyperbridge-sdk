import type { ConsolaInstance } from "consola"
import type { GraphQLClient } from "graphql-request"
import type { Hex, Log } from "viem"

export type HexString = `0x${string}`

export interface IConfig {
	// confuration object for the source chain
	source: IEvmConfig | ISubstrateConfig
	// confuration object for the destination chain
	dest: IEvmConfig | ISubstrateConfig
	// confuration object for hyperbridge
	hyperbridge: IHyperbridgeConfig
	// Flag to enable tracing console logs
	tracing?: boolean
}

export interface IEvmConfig {
	// rpc url of the chain
	rpcUrl: string
	// state machine identifier as a string
	stateMachineId: string
	// contract address of the `IsmpHost` on this chain
	host: string
	// consensus state identifier of this chain on hyperbridge
	consensusStateId: string
}

export interface ISubstrateConfig {
	// rpc url of the chain
	wsUrl: string
	// consensus state identifier of this chain on hyperbridge
	consensusStateId: string
	// consensus state identifier of this chain on hyperbridge
	hasher: "Keccak" | "Blake2"
	// state machine identifier as a string
	stateMachineId: string
}

export interface IHyperbridgeConfig {
	// websocket rpc endpoint for hyperbridge
	wsUrl: string
	// state machine identifier as a string
	stateMachineId: string
	// consensus state identifier of hyperbridge on the destination chain
	consensusStateId: string
}

export interface IPostRequest {
	// The source state machine of this request.
	source: string
	// The destination state machine of this request.
	dest: string
	// Module Id of the sending module
	from: HexString
	// Module ID of the receiving module
	to: HexString
	// The nonce of this request on the source chain
	nonce: bigint
	// Encoded request body.
	body: HexString
	// Timestamp which this request expires in seconds.
	timeoutTimestamp: bigint
}

export interface IGetRequest {
	// The source state machine of this request.
	source: string
	// The destination state machine of this request.
	dest: string
	// Module Id of the sending module
	from: HexString
	// The nonce of this request on the source chain
	nonce: bigint
	// Height at which to read the state machine.
	height: bigint
	/// Raw Storage keys that would be used to fetch the values from the counterparty
	/// For deriving storage keys for ink contract fields follow the guide in the link below
	/// `<https://use.ink/datastructures/storage-in-metadata#a-full-example>`
	/// The algorithms for calculating raw storage keys for different substrate pallet storage
	/// types are described in the following links
	/// `<https://github.com/paritytech/substrate/blob/master/frame/support/src/storage/types/map.rs#L34-L42>`
	/// `<https://github.com/paritytech/substrate/blob/master/frame/support/src/storage/types/double_map.rs#L34-L44>`
	/// `<https://github.com/paritytech/substrate/blob/master/frame/support/src/storage/types/nmap.rs#L39-L48>`
	/// `<https://github.com/paritytech/substrate/blob/master/frame/support/src/storage/types/value.rs#L37>`
	/// For fetching keys from EVM contracts each key should be 52 bytes
	/// This should be a concatenation of contract address and slot hash
	keys: HexString[]
	// Timestamp which this request expires in seconds.
	timeoutTimestamp: bigint
	context: HexString
}

export interface GetResponseStorageValues {
	key: HexString
	value: HexString
}

export interface IPostResponse {
	// The request that triggered this response.
	post: IPostRequest
	// The response message.
	response: string
	// Timestamp at which this response expires in seconds.
	timeoutTimestamp: bigint
}

export type IMessage = { Requests: HexString[] } | { Responses: HexString[] }

export type IndexerQueryClient = GraphQLClient

export interface ClientConfig {
	pollInterval: number
	queryClient: IndexerQueryClient
	tracing?: boolean
	source: IEvmConfig | ISubstrateConfig
	dest: IEvmConfig | ISubstrateConfig
	hyperbridge: IHyperbridgeConfig
}

export interface RetryConfig {
	maxRetries: number
	/**
	 * @description The initial backoff time in milliseconds before the first retry attempt.
	 */
	backoffMs: number
	logMessage?: string
	logger?: ConsolaInstance
}

export interface IsmpRequest {
	source: string
	dest: string
	from: string
	to: string
	nonce: bigint
	body: string
	timeoutTimestamp: bigint
	storage_key?: string
}

export const RequestStatus = Object.freeze({
	SOURCE: "SOURCE",
	SOURCE_FINALIZED: "SOURCE_FINALIZED",
	HYPERBRIDGE_DELIVERED: "HYPERBRIDGE_DELIVERED",
	HYPERBRIDGE_FINALIZED: "HYPERBRIDGE_FINALIZED",
	DESTINATION: "DESTINATION",
	TIMED_OUT: "TIMED_OUT",
	HYPERBRIDGE_TIMED_OUT: "HYPERBRIDGE_TIMED_OUT",
})
export type RequestStatus = typeof RequestStatus
export type RequestStatusKey = keyof typeof RequestStatus

export const TimeoutStatus = Object.freeze({
	PENDING_TIMEOUT: "PENDING_TIMEOUT",
	DESTINATION_FINALIZED_TIMEOUT: "DESTINATION_FINALIZED_TIMEOUT",
	HYPERBRIDGE_TIMED_OUT: "HYPERBRIDGE_TIMED_OUT",
	HYPERBRIDGE_FINALIZED_TIMEOUT: "HYPERBRIDGE_FINALIZED_TIMEOUT",
	TIMED_OUT: "TIMED_OUT",
})

export type TimeoutStatus = typeof TimeoutStatus
export type TimeoutStatusKey = keyof typeof TimeoutStatus

export type AllStatusKey = RequestStatusKey | TimeoutStatusKey

export enum HyperClientStatus {
	PENDING = "PENDING",
	SOURCE_FINALIZED = "SOURCE_FINALIZED",
	HYPERBRIDGE_FINALIZED = "HYPERBRIDGE_FINALIZED",
	HYPERBRIDGE_VERIFIED = "HYPERBRIDGE_VERIFIED",
	DESTINATION = "DESTINATION",
	TIMED_OUT = "TIMED_OUT",
	HYPERBRIDGE_TIMED_OUT = "HYPERBRIDGE_TIMED_OUT",
	ERROR = "ERROR",
}

export enum OrderStatus {
	PLACED = "PLACED",
	FILLED = "FILLED",
	REDEEMED = "REDEEMED",
	REFUNDED = "REFUNDED",
}

export enum TeleportStatus {
	TELEPORTED = "TELEPORTED",
	RECEIVED = "RECEIVED",
	REFUNDED = "REFUNDED",
}

export interface TokenGatewayAssetTeleportedResponse {
	tokenGatewayAssetTeleporteds: {
		nodes: Array<{
			id: string
			from: string
			to: string
			sourceChain: string
			destChain: string
			commitment: string
			amount: string
			usdValue: string
			assetId: string
			redeem: boolean
			status: TeleportStatus
			createdAt: string
			blockNumber: string
			blockTimestamp: string
			transactionHash: string
			statusMetadata: {
				nodes: Array<{
					status: TeleportStatus
					chain: string
					timestamp: string
					blockNumber: string
					blockHash: string
					transactionHash: string
				}>
			}
		}>
	}
}

export interface TokenGatewayAssetTeleportedWithStatus {
	id: string
	from: string
	to: string
	sourceChain: string
	destChain: string
	commitment: string
	amount: bigint
	usdValue: string
	assetId: string
	redeem: boolean
	status: TeleportStatus
	createdAt: Date
	blockNumber: bigint
	blockTimestamp: bigint
	transactionHash: string
	statuses: Array<{
		status: TeleportStatus
		metadata: {
			blockHash: string
			blockNumber: number
			transactionHash: string
			timestamp: bigint
		}
	}>
}

export interface BlockMetadata {
	blockHash: string
	blockNumber: number
	transactionHash: string
	calldata?: string
	timestamp?: number
}

export interface PostRequestStatus {
	status: RequestStatusKey
	metadata: Partial<BlockMetadata>
}

export interface PostRequestTimeoutStatus {
	status: TimeoutStatusKey
	metadata?: Partial<BlockMetadata>
}

export interface StateMachineUpdate {
	height: number
	chain: string
	blockHash: string
	blockNumber: number
	transactionHash: string
	transactionIndex: number
	stateMachineId: string
	timestamp: number
}

export interface RequestResponse {
	requests: {
		nodes: Array<{
			source: string
			dest: string
			to: HexString
			from: HexString
			nonce: bigint
			body: HexString
			timeoutTimestamp: bigint
			statusMetadata: {
				nodes: Array<{
					blockHash: string
					blockNumber: string
					timestamp: string
					chain: string
					status: string
					transactionHash: string
				}>
			}
		}>
	}
}

export interface GetRequestResponse {
	getRequests: {
		nodes: Array<{
			source: string
			dest: string
			to: HexString
			from: HexString
			nonce: bigint
			height: bigint
			keys: HexString[]
			context: HexString
			timeoutTimestamp: bigint
			statusMetadata: {
				nodes: Array<{
					blockHash: string
					blockNumber: string
					timestamp: string
					chain: string
					status: string
					transactionHash: string
				}>
			}
		}>
	}
}

export type RequestStatusWithMetadata =
	| {
			status: RequestStatus["SOURCE"]
			metadata: {
				blockHash: string
				blockNumber: number
				transactionHash: string
				timestamp?: number
			}
	  }
	| {
			status: RequestStatus["SOURCE_FINALIZED"]
			metadata: {
				blockHash: string
				blockNumber: number
				transactionHash: string
				timestamp?: number
			}
	  }
	| {
			status: RequestStatus["HYPERBRIDGE_DELIVERED"]
			metadata: {
				blockHash: string
				blockNumber: number
				transactionHash: string
				timestamp?: number
			}
	  }
	| {
			status: RequestStatus["HYPERBRIDGE_FINALIZED"]
			metadata: {
				calldata: Hex
				blockHash: string
				blockNumber: number
				transactionHash: string
				timestamp?: number
			}
	  }
	| {
			status: RequestStatus["DESTINATION"]
			metadata: {
				blockHash: string
				blockNumber: number
				transactionHash: string
				timestamp?: number
			}
	  }
	| {
			status: TimeoutStatus["PENDING_TIMEOUT"]
			metadata: {
				blockHash: string
				blockNumber: number
				transactionHash: string
			}
	  }
	| {
			status: TimeoutStatus["DESTINATION_FINALIZED_TIMEOUT"]
			metadata: {
				blockHash: string
				blockNumber: number
				transactionHash: string
				timestamp?: number
			}
	  }
	| {
			status: TimeoutStatus["HYPERBRIDGE_TIMED_OUT"]
			metadata: {
				blockHash: string
				blockNumber: number
				transactionHash: string
				timestamp?: number
			}
	  }
	| {
			status: TimeoutStatus["HYPERBRIDGE_FINALIZED_TIMEOUT"]
			metadata: {
				calldata: Hex
				blockHash: string
				blockNumber: number
				transactionHash: string
				timestamp?: number
			}
	  }
	| {
			status: TimeoutStatus["TIMED_OUT"]
			metadata: {
				blockHash: string
				blockNumber: number
				transactionHash: string
				timestamp?: number
			}
	  }

interface GenericRequestWithStatuses {
	source: string
	dest: string
	from: HexString
	nonce: bigint
	timeoutTimestamp: bigint
	statuses: Array<RequestStatusWithMetadata>
}

export interface PostRequestWithStatus extends GenericRequestWithStatuses {
	to: HexString
	body: HexString
}

export interface GetRequestWithStatus extends GenericRequestWithStatuses {
	height: bigint
	keys: HexString[]
	context: HexString
}

export interface GetResponseByRequestIdResponse {
	getResponses: {
		nodes: Array<{
			id: string
			commitment: string
			responseMessage: string[]
		}>
	}
}

export interface ResponseCommitmentWithValues {
	commitment: string
	values: string[]
}

export interface RequestCommitment {
	requests: {
		nodes: Array<{
			id: string
			commitment: string
		}>
	}
}

export interface StateMachineResponse {
	stateMachineUpdateEvents: {
		nodes: {
			height: number
			chain: string
			blockHash: string
			blockNumber: number
			transactionHash: string
			transactionIndex: number
			stateMachineId: string
			createdAt: string
		}[]
	}
}

export interface AssetTeleported {
	id: string
	from: string
	to: string
	amount: bigint
	dest: string
	commitment: string
	createdAt: Date
	blockNumber: number
}

export interface AssetTeleportedResponse {
	assetTeleporteds: {
		nodes: AssetTeleported[]
	}
}

export interface StateMachineIdParams {
	stateId: { Evm?: number; Substrate?: HexString; Polkadot?: number; Kusama?: number }
	consensusStateId: HexString
}

/**
 * Configuration for a blockchain chain
 */
export interface ChainConfig {
	/**
	 * The unique identifier for the chain
	 */
	chainId: number

	/**
	 * The RPC URL to connect to the chain
	 */
	rpcUrl: string

	/**
	 * The address of the IntentGateway contract on this chain
	 */
	intentGatewayAddress: string
}

/**
 * Represents token information for an order
 */
export interface TokenInfo {
	/**
	 * The address of the ERC20 token
	 * address(0) is used as a sentinel for the native token
	 */
	token: HexString

	/**
	 * The amount of the token
	 */
	amount: bigint
}

/**
 * Represents payment information for an order
 */
export interface PaymentInfo extends TokenInfo {
	/**
	 * The address to receive the output tokens
	 */
	beneficiary: HexString
}

/**
 * Represents an order in the IntentGateway
 */
export interface Order {
	/**
	 * The unique identifier for the order
	 */
	id?: string

	/**
	 * The address of the user who is initiating the transfer
	 */
	user: HexString

	/**
	 * The state machine identifier of the origin chain
	 */
	sourceChain: string

	/**
	 * The state machine identifier of the destination chain
	 */
	destChain: string

	/**
	 * The block number by which the order must be filled on the destination chain
	 */
	deadline: bigint

	/**
	 * The nonce of the order
	 */
	nonce: bigint

	/**
	 * Represents the dispatch fees associated with the IntentGateway
	 */
	fees: bigint

	/**
	 * The tokens that the filler will provide
	 */
	outputs: PaymentInfo[]

	/**
	 * The tokens that are escrowed for the filler
	 */
	inputs: TokenInfo[]

	/**
	 * A bytes array to store the calls if any
	 */
	callData: HexString

	// Additional Data
	/**
	 * The transaction hash of the order
	 */
	transactionHash?: HexString
}

export interface DecodedOrderPlacedLog extends Log {
	eventName: string
	args: {
		user: HexString
		sourceChain: Hex
		destChain: Hex
		deadline: bigint
		nonce: bigint
		fees: bigint
		outputs: Array<{
			token: HexString
			amount: bigint
			beneficiary: HexString
		}>
		inputs: Array<{
			token: HexString
			amount: bigint
		}>
		callData: HexString
	}
	transactionHash: HexString
}

/**
 * Options for filling an order
 */
export interface FillOptions {
	/**
	 * The fee paid to the relayer for processing transactions
	 */
	relayerFee: bigint
}

/**
 * Options for canceling an order
 */
export interface CancelOptions {
	/**
	 * The fee paid to the relayer for processing transactions
	 */
	relayerFee: string

	/**
	 * Stores the height value
	 */
	height: string
}

/**
 * Represents a new deployment of IntentGateway
 */
export interface NewDeployment {
	/**
	 * Identifier for the state machine
	 */
	stateMachineId: HexString

	/**
	 * The gateway identifier
	 */
	gateway: HexString
}

/**
 * Represents the body of a request
 */
export interface RequestBody {
	/**
	 * Represents the commitment of an order
	 */
	commitment: HexString

	/**
	 * Stores the identifier for the beneficiary
	 */
	beneficiary: HexString

	/**
	 * An array of token identifiers
	 */
	tokens: TokenInfo[]
}

/**
 * Represents the parameters for the IntentGateway module
 */
export interface IntentGatewayParams {
	/**
	 * The address of the host contract
	 */
	host: string

	/**
	 * Address of the dispatcher contract responsible for handling intents
	 */
	dispatcher: string
}

/**
 * Enum representing the different kinds of incoming requests
 */
export enum RequestKind {
	/**
	 * Identifies a request for redeeming an escrow
	 */
	RedeemEscrow = 0,

	/**
	 * Identifies a request for recording new contract deployments
	 */
	NewDeployment = 1,

	/**
	 * Identifies a request for updating parameters
	 */
	UpdateParams = 2,
}

/**
 * Configuration for the IntentFiller
 */
export interface FillerConfig {
	/**
	 * Policy for determining confirmation requirements
	 */
	confirmationPolicy: {
		getConfirmationBlocks: (chainId: number, amount: bigint) => number
	}

	/**
	 * Maximum number of orders to process concurrently
	 */
	maxConcurrentOrders?: number

	/**
	 * Minimum profitability threshold to consider filling an order
	 * Expressed as a percentage (e.g., 0.5 = 0.5%)
	 */
	minProfitabilityThreshold?: number

	/**
	 * Gas price strategy for each chain
	 * Maps chainId to a gas price strategy function
	 */
	gasPriceStrategy?: Record<string, () => Promise<string>>

	/**
	 * Maximum gas price willing to pay for each chain
	 * Maps chainId to maximum gas price in wei
	 */
	maxGasPrice?: Record<string, string>

	/**
	 * Retry configuration for failed transactions
	 */
	retryConfig?: {
		/**
		 * Maximum number of retry attempts
		 */
		maxAttempts: number

		/**
		 * Initial delay between retries in ms
		 */
		initialDelayMs: number
	}

	/**
	 * Configuration for the pending queue
	 */
	pendingQueueConfig?: {
		/**
		 * Delay in milliseconds before rechecking an order for confirmations
		 * Default: 30000 (30 seconds)
		 */
		recheckDelayMs?: number

		/**
		 * Maximum number of times to recheck an order before giving up
		 * Default: 10
		 */
		maxRechecks?: number
	}
}

/**
 * Result of an order execution attempt
 */
export interface ExecutionResult {
	/**
	 * Whether the execution was successful
	 */
	success: boolean

	/**
	 * The transaction hash if successful
	 */
	txHash?: string

	/**
	 * Error message if unsuccessful
	 */
	error?: string

	/**
	 * Gas used by the transaction
	 */
	gasUsed?: string

	/**
	 * Gas price used for the transaction
	 */
	gasPrice?: string

	/**
	 * Total transaction cost in wei
	 */
	txCost?: string

	/**
	 * Block number when the transaction was confirmed
	 */
	confirmedAtBlock?: number

	/**
	 * Timestamp when the transaction was confirmed
	 */
	confirmedAt?: Date

	/**
	 * Actual profitability achieved
	 */
	actualProfitability?: number

	/**
	 * Strategy used to fill the order
	 */
	strategyUsed?: string

	/**
	 * Any tokens exchanged during the fill process
	 */
	exchanges?: Array<{
		fromToken: HexString
		toToken: HexString
		fromAmount: string
		toAmount: string
		exchangeRate: string
	}>

	/**
	 * The time it took to fill the order
	 */
	processingTimeMs?: number
}

/**
 * Represents a dispatch post for cross-chain communication
 */
export interface DispatchPost {
	/**
	 * Bytes representation of the destination state machine
	 */
	dest: HexString

	/**
	 * The destination module
	 */
	to: HexString

	/**
	 * The request body
	 */
	body: HexString

	/**
	 * Timeout for this request in seconds
	 */
	timeout: bigint

	/**
	 * The amount put up to be paid to the relayer,
	 * this is charged in `IIsmpHost.feeToken` to `msg.sender`
	 */
	fee: bigint

	/**
	 * Who pays for this request?
	 */
	payer: HexString
}

export interface DispatchGet {
	/**
	 * Bytes representation of the destination state machine
	 */
	dest: HexString

	/**
	 * Height at which to read the state machine
	 */
	height: bigint

	/**
	 * Raw storage keys to fetch values from the counterparty
	 */
	keys: HexString[]

	/**
	 * Timeout for this request in seconds
	 */
	timeout: bigint

	/**
	 * The amount put up to be paid to the relayer
	 */
	fee: bigint

	/**
	 * Context for the request
	 */
	context: HexString
}

export interface StateMachineHeight {
	id: {
		stateId: { Evm?: number; Substrate?: HexString; Polkadot?: number; Kusama?: number }
		consensusStateId: HexString
	}
	height: bigint
}

/**
 * The EvmHost protocol parameters
 */
export interface HostParams {
	/**
	 * The default timeout in seconds for messages. If messages are dispatched
	 * with a timeout value lower than this this value will be used instead
	 */
	defaultTimeout: bigint
	/**
	 * The default per byte fee
	 */
	perByteFee: bigint
	/**
	 * The cost for applications to access the hyperbridge state commitment.
	 * They might do so because the hyperbridge state contains the verified state commitments
	 * for all chains and they want to directly read the state of these chains state bypassing
	 * the ISMP protocol entirely.
	 */
	stateCommitmentFee: bigint
	/**
	 * The fee token contract address. This will typically be DAI.
	 * but we allow it to be configurable to prevent future regrets.
	 */
	feeToken: HexString
	/**
	 * The admin account, this only has the rights to freeze, or unfreeze the bridge
	 */
	admin: HexString
	/**
	 * Ismp message handler contract. This performs all verification logic
	 * needed to validate cross-chain messages before they are dispatched to local modules
	 */
	handler: HexString
	/**
	 * The authorized host manager contract, is itself an `IIsmpModule`
	 * which receives governance requests from the Hyperbridge chain to either
	 * withdraw revenue from the host or update its protocol parameters
	 */
	hostManager: HexString
	/**
	 * The local UniswapV2Router02 contract, used for swapping the native token to the feeToken.
	 */
	uniswapV2: HexString
	/**
	 * The unstaking period of Polkadot's validators. In order to prevent long-range attacks
	 */
	unStakingPeriod: bigint
	/**
	 * Minimum challenge period for state commitments in seconds
	 */
	challengePeriod: bigint
	/**
	 * The consensus client contract which handles consensus proof verification
	 */
	consensusClient: HexString
	/**
	 * State machines whose state commitments are accepted
	 */
	readonly stateMachines: readonly bigint[]
	/**
	 * The state machine identifier for hyperbridge
	 */
	hyperbridge: HexString
}

export interface OrderStatusMetadata {
	status: OrderStatus
	chain: string
	timestamp: bigint
	blockNumber: string
	transactionHash: string
	filler?: string
}

export interface OrderWithStatus {
	id: string
	user: string
	sourceChain: string
	destChain: string
	commitment: string
	deadline: bigint
	nonce: bigint
	fees: bigint
	inputTokens: string[]
	inputAmounts: bigint[]
	inputValuesUSD: string[]
	inputUSD: string
	outputTokens: string[]
	outputAmounts: bigint[]
	outputBeneficiaries: string[]
	calldata: string
	status: OrderStatus
	createdAt: Date
	blockNumber: bigint
	blockTimestamp: bigint
	transactionHash: string
	statuses: Array<{
		status: OrderStatus
		metadata: {
			blockHash: string
			blockNumber: number
			transactionHash: string
			timestamp: bigint
			filler?: string
		}
	}>
}

export interface OrderResponse {
	orderPlaceds: {
		nodes: Array<{
			id: string
			user: string
			sourceChain: string
			destChain: string
			commitment: string
			deadline: string
			nonce: string
			fees: string
			inputTokens: string[]
			inputAmounts: string[]
			inputValuesUSD: string[]
			inputUSD: string
			outputTokens: string[]
			outputAmounts: string[]
			outputBeneficiaries: string[]
			calldata: string
			status: OrderStatus
			createdAt: string
			blockNumber: string
			blockTimestamp: string
			transactionHash: string
			statusMetadata: {
				nodes: Array<{
					status: OrderStatus
					chain: string
					timestamp: string
					blockNumber: string
					blockHash: string
					transactionHash: string
					filler?: string
				}>
			}
		}>
	}
<<<<<<< HEAD
=======
}

export interface TokenPrice {
	symbol: string
	address?: string
	currency: string
	price: string
	lastUpdatedAt: bigint
}

export interface TokenPricesResponse {
	tokenPrices: {
		nodes: Array<{
			id: string
			symbol: string
			address: string
			currency: string
			price: string
			lastUpdatedAt: bigint
		}>
	}
}

export interface TokenRegistry {
	id: string
	name: string
	symbol: string
	address?: string
	updateFrequencySeconds: number
	lastUpdatedAt: bigint
	createdAt: Date
}

export interface TokenRegistryResponse {
	tokenRegistries: {
		nodes: Array<{
			id: string
			name: string
			symbol: string
			address: string
			updateFrequencySeconds: number
			lastUpdatedAt: bigint
			createdAt: string
		}>
	}
}

export class AbortSignalInternal extends Error {
	constructor(message: string) {
		super()

		this.name = "AbortSignalInternal"
		this.message = message
	}

	static isError(error: unknown): error is AbortSignalInternal {
		return error instanceof AbortSignalInternal
	}
>>>>>>> 88c716f0
}<|MERGE_RESOLUTION|>--- conflicted
+++ resolved
@@ -5,104 +5,104 @@
 export type HexString = `0x${string}`
 
 export interface IConfig {
-	// confuration object for the source chain
-	source: IEvmConfig | ISubstrateConfig
-	// confuration object for the destination chain
-	dest: IEvmConfig | ISubstrateConfig
-	// confuration object for hyperbridge
-	hyperbridge: IHyperbridgeConfig
-	// Flag to enable tracing console logs
-	tracing?: boolean
+  // confuration object for the source chain
+  source: IEvmConfig | ISubstrateConfig
+  // confuration object for the destination chain
+  dest: IEvmConfig | ISubstrateConfig
+  // confuration object for hyperbridge
+  hyperbridge: IHyperbridgeConfig
+  // Flag to enable tracing console logs
+  tracing?: boolean
 }
 
 export interface IEvmConfig {
-	// rpc url of the chain
-	rpcUrl: string
-	// state machine identifier as a string
-	stateMachineId: string
-	// contract address of the `IsmpHost` on this chain
-	host: string
-	// consensus state identifier of this chain on hyperbridge
-	consensusStateId: string
+  // rpc url of the chain
+  rpcUrl: string
+  // state machine identifier as a string
+  stateMachineId: string
+  // contract address of the `IsmpHost` on this chain
+  host: string
+  // consensus state identifier of this chain on hyperbridge
+  consensusStateId: string
 }
 
 export interface ISubstrateConfig {
-	// rpc url of the chain
-	wsUrl: string
-	// consensus state identifier of this chain on hyperbridge
-	consensusStateId: string
-	// consensus state identifier of this chain on hyperbridge
-	hasher: "Keccak" | "Blake2"
-	// state machine identifier as a string
-	stateMachineId: string
+  // rpc url of the chain
+  wsUrl: string
+  // consensus state identifier of this chain on hyperbridge
+  consensusStateId: string
+  // consensus state identifier of this chain on hyperbridge
+  hasher: "Keccak" | "Blake2"
+  // state machine identifier as a string
+  stateMachineId: string
 }
 
 export interface IHyperbridgeConfig {
-	// websocket rpc endpoint for hyperbridge
-	wsUrl: string
-	// state machine identifier as a string
-	stateMachineId: string
-	// consensus state identifier of hyperbridge on the destination chain
-	consensusStateId: string
+  // websocket rpc endpoint for hyperbridge
+  wsUrl: string
+  // state machine identifier as a string
+  stateMachineId: string
+  // consensus state identifier of hyperbridge on the destination chain
+  consensusStateId: string
 }
 
 export interface IPostRequest {
-	// The source state machine of this request.
-	source: string
-	// The destination state machine of this request.
-	dest: string
-	// Module Id of the sending module
-	from: HexString
-	// Module ID of the receiving module
-	to: HexString
-	// The nonce of this request on the source chain
-	nonce: bigint
-	// Encoded request body.
-	body: HexString
-	// Timestamp which this request expires in seconds.
-	timeoutTimestamp: bigint
+  // The source state machine of this request.
+  source: string
+  // The destination state machine of this request.
+  dest: string
+  // Module Id of the sending module
+  from: HexString
+  // Module ID of the receiving module
+  to: HexString
+  // The nonce of this request on the source chain
+  nonce: bigint
+  // Encoded request body.
+  body: HexString
+  // Timestamp which this request expires in seconds.
+  timeoutTimestamp: bigint
 }
 
 export interface IGetRequest {
-	// The source state machine of this request.
-	source: string
-	// The destination state machine of this request.
-	dest: string
-	// Module Id of the sending module
-	from: HexString
-	// The nonce of this request on the source chain
-	nonce: bigint
-	// Height at which to read the state machine.
-	height: bigint
-	/// Raw Storage keys that would be used to fetch the values from the counterparty
-	/// For deriving storage keys for ink contract fields follow the guide in the link below
-	/// `<https://use.ink/datastructures/storage-in-metadata#a-full-example>`
-	/// The algorithms for calculating raw storage keys for different substrate pallet storage
-	/// types are described in the following links
-	/// `<https://github.com/paritytech/substrate/blob/master/frame/support/src/storage/types/map.rs#L34-L42>`
-	/// `<https://github.com/paritytech/substrate/blob/master/frame/support/src/storage/types/double_map.rs#L34-L44>`
-	/// `<https://github.com/paritytech/substrate/blob/master/frame/support/src/storage/types/nmap.rs#L39-L48>`
-	/// `<https://github.com/paritytech/substrate/blob/master/frame/support/src/storage/types/value.rs#L37>`
-	/// For fetching keys from EVM contracts each key should be 52 bytes
-	/// This should be a concatenation of contract address and slot hash
-	keys: HexString[]
-	// Timestamp which this request expires in seconds.
-	timeoutTimestamp: bigint
-	context: HexString
+  // The source state machine of this request.
+  source: string
+  // The destination state machine of this request.
+  dest: string
+  // Module Id of the sending module
+  from: HexString
+  // The nonce of this request on the source chain
+  nonce: bigint
+  // Height at which to read the state machine.
+  height: bigint
+  /// Raw Storage keys that would be used to fetch the values from the counterparty
+  /// For deriving storage keys for ink contract fields follow the guide in the link below
+  /// `<https://use.ink/datastructures/storage-in-metadata#a-full-example>`
+  /// The algorithms for calculating raw storage keys for different substrate pallet storage
+  /// types are described in the following links
+  /// `<https://github.com/paritytech/substrate/blob/master/frame/support/src/storage/types/map.rs#L34-L42>`
+  /// `<https://github.com/paritytech/substrate/blob/master/frame/support/src/storage/types/double_map.rs#L34-L44>`
+  /// `<https://github.com/paritytech/substrate/blob/master/frame/support/src/storage/types/nmap.rs#L39-L48>`
+  /// `<https://github.com/paritytech/substrate/blob/master/frame/support/src/storage/types/value.rs#L37>`
+  /// For fetching keys from EVM contracts each key should be 52 bytes
+  /// This should be a concatenation of contract address and slot hash
+  keys: HexString[]
+  // Timestamp which this request expires in seconds.
+  timeoutTimestamp: bigint
+  context: HexString
 }
 
 export interface GetResponseStorageValues {
-	key: HexString
-	value: HexString
+  key: HexString
+  value: HexString
 }
 
 export interface IPostResponse {
-	// The request that triggered this response.
-	post: IPostRequest
-	// The response message.
-	response: string
-	// Timestamp at which this response expires in seconds.
-	timeoutTimestamp: bigint
+  // The request that triggered this response.
+  post: IPostRequest
+  // The response message.
+  response: string
+  // Timestamp at which this response expires in seconds.
+  timeoutTimestamp: bigint
 }
 
 export type IMessage = { Requests: HexString[] } | { Responses: HexString[] }
@@ -110,53 +110,53 @@
 export type IndexerQueryClient = GraphQLClient
 
 export interface ClientConfig {
-	pollInterval: number
-	queryClient: IndexerQueryClient
-	tracing?: boolean
-	source: IEvmConfig | ISubstrateConfig
-	dest: IEvmConfig | ISubstrateConfig
-	hyperbridge: IHyperbridgeConfig
+  pollInterval: number
+  queryClient: IndexerQueryClient
+  tracing?: boolean
+  source: IEvmConfig | ISubstrateConfig
+  dest: IEvmConfig | ISubstrateConfig
+  hyperbridge: IHyperbridgeConfig
 }
 
 export interface RetryConfig {
-	maxRetries: number
-	/**
-	 * @description The initial backoff time in milliseconds before the first retry attempt.
-	 */
-	backoffMs: number
-	logMessage?: string
-	logger?: ConsolaInstance
+  maxRetries: number
+  /**
+   * @description The initial backoff time in milliseconds before the first retry attempt.
+   */
+  backoffMs: number
+  logMessage?: string
+  logger?: ConsolaInstance
 }
 
 export interface IsmpRequest {
-	source: string
-	dest: string
-	from: string
-	to: string
-	nonce: bigint
-	body: string
-	timeoutTimestamp: bigint
-	storage_key?: string
+  source: string
+  dest: string
+  from: string
+  to: string
+  nonce: bigint
+  body: string
+  timeoutTimestamp: bigint
+  storage_key?: string
 }
 
 export const RequestStatus = Object.freeze({
-	SOURCE: "SOURCE",
-	SOURCE_FINALIZED: "SOURCE_FINALIZED",
-	HYPERBRIDGE_DELIVERED: "HYPERBRIDGE_DELIVERED",
-	HYPERBRIDGE_FINALIZED: "HYPERBRIDGE_FINALIZED",
-	DESTINATION: "DESTINATION",
-	TIMED_OUT: "TIMED_OUT",
-	HYPERBRIDGE_TIMED_OUT: "HYPERBRIDGE_TIMED_OUT",
+  SOURCE: "SOURCE",
+  SOURCE_FINALIZED: "SOURCE_FINALIZED",
+  HYPERBRIDGE_DELIVERED: "HYPERBRIDGE_DELIVERED",
+  HYPERBRIDGE_FINALIZED: "HYPERBRIDGE_FINALIZED",
+  DESTINATION: "DESTINATION",
+  TIMED_OUT: "TIMED_OUT",
+  HYPERBRIDGE_TIMED_OUT: "HYPERBRIDGE_TIMED_OUT",
 })
 export type RequestStatus = typeof RequestStatus
 export type RequestStatusKey = keyof typeof RequestStatus
 
 export const TimeoutStatus = Object.freeze({
-	PENDING_TIMEOUT: "PENDING_TIMEOUT",
-	DESTINATION_FINALIZED_TIMEOUT: "DESTINATION_FINALIZED_TIMEOUT",
-	HYPERBRIDGE_TIMED_OUT: "HYPERBRIDGE_TIMED_OUT",
-	HYPERBRIDGE_FINALIZED_TIMEOUT: "HYPERBRIDGE_FINALIZED_TIMEOUT",
-	TIMED_OUT: "TIMED_OUT",
+  PENDING_TIMEOUT: "PENDING_TIMEOUT",
+  DESTINATION_FINALIZED_TIMEOUT: "DESTINATION_FINALIZED_TIMEOUT",
+  HYPERBRIDGE_TIMED_OUT: "HYPERBRIDGE_TIMED_OUT",
+  HYPERBRIDGE_FINALIZED_TIMEOUT: "HYPERBRIDGE_FINALIZED_TIMEOUT",
+  TIMED_OUT: "TIMED_OUT",
 })
 
 export type TimeoutStatus = typeof TimeoutStatus
@@ -165,985 +165,969 @@
 export type AllStatusKey = RequestStatusKey | TimeoutStatusKey
 
 export enum HyperClientStatus {
-	PENDING = "PENDING",
-	SOURCE_FINALIZED = "SOURCE_FINALIZED",
-	HYPERBRIDGE_FINALIZED = "HYPERBRIDGE_FINALIZED",
-	HYPERBRIDGE_VERIFIED = "HYPERBRIDGE_VERIFIED",
-	DESTINATION = "DESTINATION",
-	TIMED_OUT = "TIMED_OUT",
-	HYPERBRIDGE_TIMED_OUT = "HYPERBRIDGE_TIMED_OUT",
-	ERROR = "ERROR",
+  PENDING = "PENDING",
+  SOURCE_FINALIZED = "SOURCE_FINALIZED",
+  HYPERBRIDGE_FINALIZED = "HYPERBRIDGE_FINALIZED",
+  HYPERBRIDGE_VERIFIED = "HYPERBRIDGE_VERIFIED",
+  DESTINATION = "DESTINATION",
+  TIMED_OUT = "TIMED_OUT",
+  HYPERBRIDGE_TIMED_OUT = "HYPERBRIDGE_TIMED_OUT",
+  ERROR = "ERROR",
 }
 
 export enum OrderStatus {
-	PLACED = "PLACED",
-	FILLED = "FILLED",
-	REDEEMED = "REDEEMED",
-	REFUNDED = "REFUNDED",
+  PLACED = "PLACED",
+  FILLED = "FILLED",
+  REDEEMED = "REDEEMED",
+  REFUNDED = "REFUNDED",
 }
 
 export enum TeleportStatus {
-	TELEPORTED = "TELEPORTED",
-	RECEIVED = "RECEIVED",
-	REFUNDED = "REFUNDED",
+  TELEPORTED = "TELEPORTED",
+  RECEIVED = "RECEIVED",
+  REFUNDED = "REFUNDED",
 }
 
 export interface TokenGatewayAssetTeleportedResponse {
-	tokenGatewayAssetTeleporteds: {
-		nodes: Array<{
-			id: string
-			from: string
-			to: string
-			sourceChain: string
-			destChain: string
-			commitment: string
-			amount: string
-			usdValue: string
-			assetId: string
-			redeem: boolean
-			status: TeleportStatus
-			createdAt: string
-			blockNumber: string
-			blockTimestamp: string
-			transactionHash: string
-			statusMetadata: {
-				nodes: Array<{
-					status: TeleportStatus
-					chain: string
-					timestamp: string
-					blockNumber: string
-					blockHash: string
-					transactionHash: string
-				}>
-			}
-		}>
-	}
+  tokenGatewayAssetTeleporteds: {
+    nodes: Array<{
+      id: string
+      from: string
+      to: string
+      sourceChain: string
+      destChain: string
+      commitment: string
+      amount: string
+      usdValue: string
+      assetId: string
+      redeem: boolean
+      status: TeleportStatus
+      createdAt: string
+      blockNumber: string
+      blockTimestamp: string
+      transactionHash: string
+      statusMetadata: {
+        nodes: Array<{
+          status: TeleportStatus
+          chain: string
+          timestamp: string
+          blockNumber: string
+          blockHash: string
+          transactionHash: string
+        }>
+      }
+    }>
+  }
 }
 
 export interface TokenGatewayAssetTeleportedWithStatus {
-	id: string
-	from: string
-	to: string
-	sourceChain: string
-	destChain: string
-	commitment: string
-	amount: bigint
-	usdValue: string
-	assetId: string
-	redeem: boolean
-	status: TeleportStatus
-	createdAt: Date
-	blockNumber: bigint
-	blockTimestamp: bigint
-	transactionHash: string
-	statuses: Array<{
-		status: TeleportStatus
-		metadata: {
-			blockHash: string
-			blockNumber: number
-			transactionHash: string
-			timestamp: bigint
-		}
-	}>
+  id: string
+  from: string
+  to: string
+  sourceChain: string
+  destChain: string
+  commitment: string
+  amount: bigint
+  usdValue: string
+  assetId: string
+  redeem: boolean
+  status: TeleportStatus
+  createdAt: Date
+  blockNumber: bigint
+  blockTimestamp: bigint
+  transactionHash: string
+  statuses: Array<{
+    status: TeleportStatus
+    metadata: {
+      blockHash: string
+      blockNumber: number
+      transactionHash: string
+      timestamp: bigint
+    }
+  }>
 }
 
 export interface BlockMetadata {
-	blockHash: string
-	blockNumber: number
-	transactionHash: string
-	calldata?: string
-	timestamp?: number
+  blockHash: string
+  blockNumber: number
+  transactionHash: string
+  calldata?: string
+  timestamp?: number
 }
 
 export interface PostRequestStatus {
-	status: RequestStatusKey
-	metadata: Partial<BlockMetadata>
+  status: RequestStatusKey
+  metadata: Partial<BlockMetadata>
 }
 
 export interface PostRequestTimeoutStatus {
-	status: TimeoutStatusKey
-	metadata?: Partial<BlockMetadata>
+  status: TimeoutStatusKey
+  metadata?: Partial<BlockMetadata>
 }
 
 export interface StateMachineUpdate {
-	height: number
-	chain: string
-	blockHash: string
-	blockNumber: number
-	transactionHash: string
-	transactionIndex: number
-	stateMachineId: string
-	timestamp: number
+  height: number
+  chain: string
+  blockHash: string
+  blockNumber: number
+  transactionHash: string
+  transactionIndex: number
+  stateMachineId: string
+  timestamp: number
 }
 
 export interface RequestResponse {
-	requests: {
-		nodes: Array<{
-			source: string
-			dest: string
-			to: HexString
-			from: HexString
-			nonce: bigint
-			body: HexString
-			timeoutTimestamp: bigint
-			statusMetadata: {
-				nodes: Array<{
-					blockHash: string
-					blockNumber: string
-					timestamp: string
-					chain: string
-					status: string
-					transactionHash: string
-				}>
-			}
-		}>
-	}
+  requests: {
+    nodes: Array<{
+      source: string
+      dest: string
+      to: HexString
+      from: HexString
+      nonce: bigint
+      body: HexString
+      timeoutTimestamp: bigint
+      statusMetadata: {
+        nodes: Array<{
+          blockHash: string
+          blockNumber: string
+          timestamp: string
+          chain: string
+          status: string
+          transactionHash: string
+        }>
+      }
+    }>
+  }
 }
 
 export interface GetRequestResponse {
-	getRequests: {
-		nodes: Array<{
-			source: string
-			dest: string
-			to: HexString
-			from: HexString
-			nonce: bigint
-			height: bigint
-			keys: HexString[]
-			context: HexString
-			timeoutTimestamp: bigint
-			statusMetadata: {
-				nodes: Array<{
-					blockHash: string
-					blockNumber: string
-					timestamp: string
-					chain: string
-					status: string
-					transactionHash: string
-				}>
-			}
-		}>
-	}
+  getRequests: {
+    nodes: Array<{
+      source: string
+      dest: string
+      to: HexString
+      from: HexString
+      nonce: bigint
+      height: bigint
+      keys: HexString[]
+      context: HexString
+      timeoutTimestamp: bigint
+      statusMetadata: {
+        nodes: Array<{
+          blockHash: string
+          blockNumber: string
+          timestamp: string
+          chain: string
+          status: string
+          transactionHash: string
+        }>
+      }
+    }>
+  }
 }
 
 export type RequestStatusWithMetadata =
-	| {
-			status: RequestStatus["SOURCE"]
-			metadata: {
-				blockHash: string
-				blockNumber: number
-				transactionHash: string
-				timestamp?: number
-			}
-	  }
-	| {
-			status: RequestStatus["SOURCE_FINALIZED"]
-			metadata: {
-				blockHash: string
-				blockNumber: number
-				transactionHash: string
-				timestamp?: number
-			}
-	  }
-	| {
-			status: RequestStatus["HYPERBRIDGE_DELIVERED"]
-			metadata: {
-				blockHash: string
-				blockNumber: number
-				transactionHash: string
-				timestamp?: number
-			}
-	  }
-	| {
-			status: RequestStatus["HYPERBRIDGE_FINALIZED"]
-			metadata: {
-				calldata: Hex
-				blockHash: string
-				blockNumber: number
-				transactionHash: string
-				timestamp?: number
-			}
-	  }
-	| {
-			status: RequestStatus["DESTINATION"]
-			metadata: {
-				blockHash: string
-				blockNumber: number
-				transactionHash: string
-				timestamp?: number
-			}
-	  }
-	| {
-			status: TimeoutStatus["PENDING_TIMEOUT"]
-			metadata: {
-				blockHash: string
-				blockNumber: number
-				transactionHash: string
-			}
-	  }
-	| {
-			status: TimeoutStatus["DESTINATION_FINALIZED_TIMEOUT"]
-			metadata: {
-				blockHash: string
-				blockNumber: number
-				transactionHash: string
-				timestamp?: number
-			}
-	  }
-	| {
-			status: TimeoutStatus["HYPERBRIDGE_TIMED_OUT"]
-			metadata: {
-				blockHash: string
-				blockNumber: number
-				transactionHash: string
-				timestamp?: number
-			}
-	  }
-	| {
-			status: TimeoutStatus["HYPERBRIDGE_FINALIZED_TIMEOUT"]
-			metadata: {
-				calldata: Hex
-				blockHash: string
-				blockNumber: number
-				transactionHash: string
-				timestamp?: number
-			}
-	  }
-	| {
-			status: TimeoutStatus["TIMED_OUT"]
-			metadata: {
-				blockHash: string
-				blockNumber: number
-				transactionHash: string
-				timestamp?: number
-			}
-	  }
+  | {
+    status: RequestStatus["SOURCE"]
+    metadata: {
+      blockHash: string
+      blockNumber: number
+      transactionHash: string
+      timestamp?: number
+    }
+  }
+  | {
+    status: RequestStatus["SOURCE_FINALIZED"]
+    metadata: {
+      blockHash: string
+      blockNumber: number
+      transactionHash: string
+      timestamp?: number
+    }
+  }
+  | {
+    status: RequestStatus["HYPERBRIDGE_DELIVERED"]
+    metadata: {
+      blockHash: string
+      blockNumber: number
+      transactionHash: string
+      timestamp?: number
+    }
+  }
+  | {
+    status: RequestStatus["HYPERBRIDGE_FINALIZED"]
+    metadata: {
+      calldata: Hex
+      blockHash: string
+      blockNumber: number
+      transactionHash: string
+      timestamp?: number
+    }
+  }
+  | {
+    status: RequestStatus["DESTINATION"]
+    metadata: {
+      blockHash: string
+      blockNumber: number
+      transactionHash: string
+      timestamp?: number
+    }
+  }
+  | {
+    status: TimeoutStatus["PENDING_TIMEOUT"]
+    metadata: {
+      blockHash: string
+      blockNumber: number
+      transactionHash: string
+    }
+  }
+  | {
+    status: TimeoutStatus["DESTINATION_FINALIZED_TIMEOUT"]
+    metadata: {
+      blockHash: string
+      blockNumber: number
+      transactionHash: string
+      timestamp?: number
+    }
+  }
+  | {
+    status: TimeoutStatus["HYPERBRIDGE_TIMED_OUT"]
+    metadata: {
+      blockHash: string
+      blockNumber: number
+      transactionHash: string
+      timestamp?: number
+    }
+  }
+  | {
+    status: TimeoutStatus["HYPERBRIDGE_FINALIZED_TIMEOUT"]
+    metadata: {
+      calldata: Hex
+      blockHash: string
+      blockNumber: number
+      transactionHash: string
+      timestamp?: number
+    }
+  }
+  | {
+    status: TimeoutStatus["TIMED_OUT"]
+    metadata: {
+      blockHash: string
+      blockNumber: number
+      transactionHash: string
+      timestamp?: number
+    }
+  }
 
 interface GenericRequestWithStatuses {
-	source: string
-	dest: string
-	from: HexString
-	nonce: bigint
-	timeoutTimestamp: bigint
-	statuses: Array<RequestStatusWithMetadata>
+  source: string
+  dest: string
+  from: HexString
+  nonce: bigint
+  timeoutTimestamp: bigint
+  statuses: Array<RequestStatusWithMetadata>
 }
 
 export interface PostRequestWithStatus extends GenericRequestWithStatuses {
-	to: HexString
-	body: HexString
+  to: HexString
+  body: HexString
 }
 
 export interface GetRequestWithStatus extends GenericRequestWithStatuses {
-	height: bigint
-	keys: HexString[]
-	context: HexString
+  height: bigint
+  keys: HexString[]
+  context: HexString
 }
 
 export interface GetResponseByRequestIdResponse {
-	getResponses: {
-		nodes: Array<{
-			id: string
-			commitment: string
-			responseMessage: string[]
-		}>
-	}
+  getResponses: {
+    nodes: Array<{
+      id: string
+      commitment: string
+      responseMessage: string[]
+    }>
+  }
 }
 
 export interface ResponseCommitmentWithValues {
-	commitment: string
-	values: string[]
+  commitment: string
+  values: string[]
 }
 
 export interface RequestCommitment {
-	requests: {
-		nodes: Array<{
-			id: string
-			commitment: string
-		}>
-	}
+  requests: {
+    nodes: Array<{
+      id: string
+      commitment: string
+    }>
+  }
 }
 
 export interface StateMachineResponse {
-	stateMachineUpdateEvents: {
-		nodes: {
-			height: number
-			chain: string
-			blockHash: string
-			blockNumber: number
-			transactionHash: string
-			transactionIndex: number
-			stateMachineId: string
-			createdAt: string
-		}[]
-	}
+  stateMachineUpdateEvents: {
+    nodes: {
+      height: number
+      chain: string
+      blockHash: string
+      blockNumber: number
+      transactionHash: string
+      transactionIndex: number
+      stateMachineId: string
+      createdAt: string
+    }[]
+  }
 }
 
 export interface AssetTeleported {
-	id: string
-	from: string
-	to: string
-	amount: bigint
-	dest: string
-	commitment: string
-	createdAt: Date
-	blockNumber: number
+  id: string
+  from: string
+  to: string
+  amount: bigint
+  dest: string
+  commitment: string
+  createdAt: Date
+  blockNumber: number
 }
 
 export interface AssetTeleportedResponse {
-	assetTeleporteds: {
-		nodes: AssetTeleported[]
-	}
+  assetTeleporteds: {
+    nodes: AssetTeleported[]
+  }
 }
 
 export interface StateMachineIdParams {
-	stateId: { Evm?: number; Substrate?: HexString; Polkadot?: number; Kusama?: number }
-	consensusStateId: HexString
+  stateId: { Evm?: number; Substrate?: HexString; Polkadot?: number; Kusama?: number }
+  consensusStateId: HexString
 }
 
 /**
  * Configuration for a blockchain chain
  */
 export interface ChainConfig {
-	/**
-	 * The unique identifier for the chain
-	 */
-	chainId: number
-
-	/**
-	 * The RPC URL to connect to the chain
-	 */
-	rpcUrl: string
-
-	/**
-	 * The address of the IntentGateway contract on this chain
-	 */
-	intentGatewayAddress: string
+  /**
+   * The unique identifier for the chain
+   */
+  chainId: number
+
+  /**
+   * The RPC URL to connect to the chain
+   */
+  rpcUrl: string
+
+  /**
+   * The address of the IntentGateway contract on this chain
+   */
+  intentGatewayAddress: string
 }
 
 /**
  * Represents token information for an order
  */
 export interface TokenInfo {
-	/**
-	 * The address of the ERC20 token
-	 * address(0) is used as a sentinel for the native token
-	 */
-	token: HexString
-
-	/**
-	 * The amount of the token
-	 */
-	amount: bigint
+  /**
+   * The address of the ERC20 token
+   * address(0) is used as a sentinel for the native token
+   */
+  token: HexString
+
+  /**
+   * The amount of the token
+   */
+  amount: bigint
 }
 
 /**
  * Represents payment information for an order
  */
 export interface PaymentInfo extends TokenInfo {
-	/**
-	 * The address to receive the output tokens
-	 */
-	beneficiary: HexString
+  /**
+   * The address to receive the output tokens
+   */
+  beneficiary: HexString
 }
 
 /**
  * Represents an order in the IntentGateway
  */
 export interface Order {
-	/**
-	 * The unique identifier for the order
-	 */
-	id?: string
-
-	/**
-	 * The address of the user who is initiating the transfer
-	 */
-	user: HexString
-
-	/**
-	 * The state machine identifier of the origin chain
-	 */
-	sourceChain: string
-
-	/**
-	 * The state machine identifier of the destination chain
-	 */
-	destChain: string
-
-	/**
-	 * The block number by which the order must be filled on the destination chain
-	 */
-	deadline: bigint
-
-	/**
-	 * The nonce of the order
-	 */
-	nonce: bigint
-
-	/**
-	 * Represents the dispatch fees associated with the IntentGateway
-	 */
-	fees: bigint
-
-	/**
-	 * The tokens that the filler will provide
-	 */
-	outputs: PaymentInfo[]
-
-	/**
-	 * The tokens that are escrowed for the filler
-	 */
-	inputs: TokenInfo[]
-
-	/**
-	 * A bytes array to store the calls if any
-	 */
-	callData: HexString
-
-	// Additional Data
-	/**
-	 * The transaction hash of the order
-	 */
-	transactionHash?: HexString
+  /**
+   * The unique identifier for the order
+   */
+  id?: string
+
+  /**
+   * The address of the user who is initiating the transfer
+   */
+  user: HexString
+
+  /**
+   * The state machine identifier of the origin chain
+   */
+  sourceChain: string
+
+  /**
+   * The state machine identifier of the destination chain
+   */
+  destChain: string
+
+  /**
+   * The block number by which the order must be filled on the destination chain
+   */
+  deadline: bigint
+
+  /**
+   * The nonce of the order
+   */
+  nonce: bigint
+
+  /**
+   * Represents the dispatch fees associated with the IntentGateway
+   */
+  fees: bigint
+
+  /**
+   * The tokens that the filler will provide
+   */
+  outputs: PaymentInfo[]
+
+  /**
+   * The tokens that are escrowed for the filler
+   */
+  inputs: TokenInfo[]
+
+  /**
+   * A bytes array to store the calls if any
+   */
+  callData: HexString
+
+  // Additional Data
+  /**
+   * The transaction hash of the order
+   */
+  transactionHash?: HexString
 }
 
 export interface DecodedOrderPlacedLog extends Log {
-	eventName: string
-	args: {
-		user: HexString
-		sourceChain: Hex
-		destChain: Hex
-		deadline: bigint
-		nonce: bigint
-		fees: bigint
-		outputs: Array<{
-			token: HexString
-			amount: bigint
-			beneficiary: HexString
-		}>
-		inputs: Array<{
-			token: HexString
-			amount: bigint
-		}>
-		callData: HexString
-	}
-	transactionHash: HexString
+  eventName: string
+  args: {
+    user: HexString
+    sourceChain: Hex
+    destChain: Hex
+    deadline: bigint
+    nonce: bigint
+    fees: bigint
+    outputs: Array<{
+      token: HexString
+      amount: bigint
+      beneficiary: HexString
+    }>
+    inputs: Array<{
+      token: HexString
+      amount: bigint
+    }>
+    callData: HexString
+  }
+  transactionHash: HexString
 }
 
 /**
  * Options for filling an order
  */
 export interface FillOptions {
-	/**
-	 * The fee paid to the relayer for processing transactions
-	 */
-	relayerFee: bigint
+  /**
+   * The fee paid to the relayer for processing transactions
+   */
+  relayerFee: bigint
 }
 
 /**
  * Options for canceling an order
  */
 export interface CancelOptions {
-	/**
-	 * The fee paid to the relayer for processing transactions
-	 */
-	relayerFee: string
-
-	/**
-	 * Stores the height value
-	 */
-	height: string
+  /**
+   * The fee paid to the relayer for processing transactions
+   */
+  relayerFee: string
+
+  /**
+   * Stores the height value
+   */
+  height: string
 }
 
 /**
  * Represents a new deployment of IntentGateway
  */
 export interface NewDeployment {
-	/**
-	 * Identifier for the state machine
-	 */
-	stateMachineId: HexString
-
-	/**
-	 * The gateway identifier
-	 */
-	gateway: HexString
+  /**
+   * Identifier for the state machine
+   */
+  stateMachineId: HexString
+
+  /**
+   * The gateway identifier
+   */
+  gateway: HexString
 }
 
 /**
  * Represents the body of a request
  */
 export interface RequestBody {
-	/**
-	 * Represents the commitment of an order
-	 */
-	commitment: HexString
-
-	/**
-	 * Stores the identifier for the beneficiary
-	 */
-	beneficiary: HexString
-
-	/**
-	 * An array of token identifiers
-	 */
-	tokens: TokenInfo[]
+  /**
+   * Represents the commitment of an order
+   */
+  commitment: HexString
+
+  /**
+   * Stores the identifier for the beneficiary
+   */
+  beneficiary: HexString
+
+  /**
+   * An array of token identifiers
+   */
+  tokens: TokenInfo[]
 }
 
 /**
  * Represents the parameters for the IntentGateway module
  */
 export interface IntentGatewayParams {
-	/**
-	 * The address of the host contract
-	 */
-	host: string
-
-	/**
-	 * Address of the dispatcher contract responsible for handling intents
-	 */
-	dispatcher: string
+  /**
+   * The address of the host contract
+   */
+  host: string
+
+  /**
+   * Address of the dispatcher contract responsible for handling intents
+   */
+  dispatcher: string
 }
 
 /**
  * Enum representing the different kinds of incoming requests
  */
 export enum RequestKind {
-	/**
-	 * Identifies a request for redeeming an escrow
-	 */
-	RedeemEscrow = 0,
-
-	/**
-	 * Identifies a request for recording new contract deployments
-	 */
-	NewDeployment = 1,
-
-	/**
-	 * Identifies a request for updating parameters
-	 */
-	UpdateParams = 2,
+  /**
+   * Identifies a request for redeeming an escrow
+   */
+  RedeemEscrow = 0,
+
+  /**
+   * Identifies a request for recording new contract deployments
+   */
+  NewDeployment = 1,
+
+  /**
+   * Identifies a request for updating parameters
+   */
+  UpdateParams = 2,
 }
 
 /**
  * Configuration for the IntentFiller
  */
 export interface FillerConfig {
-	/**
-	 * Policy for determining confirmation requirements
-	 */
-	confirmationPolicy: {
-		getConfirmationBlocks: (chainId: number, amount: bigint) => number
-	}
-
-	/**
-	 * Maximum number of orders to process concurrently
-	 */
-	maxConcurrentOrders?: number
-
-	/**
-	 * Minimum profitability threshold to consider filling an order
-	 * Expressed as a percentage (e.g., 0.5 = 0.5%)
-	 */
-	minProfitabilityThreshold?: number
-
-	/**
-	 * Gas price strategy for each chain
-	 * Maps chainId to a gas price strategy function
-	 */
-	gasPriceStrategy?: Record<string, () => Promise<string>>
-
-	/**
-	 * Maximum gas price willing to pay for each chain
-	 * Maps chainId to maximum gas price in wei
-	 */
-	maxGasPrice?: Record<string, string>
-
-	/**
-	 * Retry configuration for failed transactions
-	 */
-	retryConfig?: {
-		/**
-		 * Maximum number of retry attempts
-		 */
-		maxAttempts: number
-
-		/**
-		 * Initial delay between retries in ms
-		 */
-		initialDelayMs: number
-	}
-
-	/**
-	 * Configuration for the pending queue
-	 */
-	pendingQueueConfig?: {
-		/**
-		 * Delay in milliseconds before rechecking an order for confirmations
-		 * Default: 30000 (30 seconds)
-		 */
-		recheckDelayMs?: number
-
-		/**
-		 * Maximum number of times to recheck an order before giving up
-		 * Default: 10
-		 */
-		maxRechecks?: number
-	}
+  /**
+   * Policy for determining confirmation requirements
+   */
+  confirmationPolicy: {
+    getConfirmationBlocks: (chainId: number, amount: bigint) => number
+  }
+
+  /**
+   * Maximum number of orders to process concurrently
+   */
+  maxConcurrentOrders?: number
+
+  /**
+   * Minimum profitability threshold to consider filling an order
+   * Expressed as a percentage (e.g., 0.5 = 0.5%)
+   */
+  minProfitabilityThreshold?: number
+
+  /**
+   * Gas price strategy for each chain
+   * Maps chainId to a gas price strategy function
+   */
+  gasPriceStrategy?: Record<string, () => Promise<string>>
+
+  /**
+   * Maximum gas price willing to pay for each chain
+   * Maps chainId to maximum gas price in wei
+   */
+  maxGasPrice?: Record<string, string>
+
+  /**
+   * Retry configuration for failed transactions
+   */
+  retryConfig?: {
+    /**
+     * Maximum number of retry attempts
+     */
+    maxAttempts: number
+
+    /**
+     * Initial delay between retries in ms
+     */
+    initialDelayMs: number
+  }
+
+  /**
+   * Configuration for the pending queue
+   */
+  pendingQueueConfig?: {
+    /**
+     * Delay in milliseconds before rechecking an order for confirmations
+     * Default: 30000 (30 seconds)
+     */
+    recheckDelayMs?: number
+
+    /**
+     * Maximum number of times to recheck an order before giving up
+     * Default: 10
+     */
+    maxRechecks?: number
+  }
 }
 
 /**
  * Result of an order execution attempt
  */
 export interface ExecutionResult {
-	/**
-	 * Whether the execution was successful
-	 */
-	success: boolean
-
-	/**
-	 * The transaction hash if successful
-	 */
-	txHash?: string
-
-	/**
-	 * Error message if unsuccessful
-	 */
-	error?: string
-
-	/**
-	 * Gas used by the transaction
-	 */
-	gasUsed?: string
-
-	/**
-	 * Gas price used for the transaction
-	 */
-	gasPrice?: string
-
-	/**
-	 * Total transaction cost in wei
-	 */
-	txCost?: string
-
-	/**
-	 * Block number when the transaction was confirmed
-	 */
-	confirmedAtBlock?: number
-
-	/**
-	 * Timestamp when the transaction was confirmed
-	 */
-	confirmedAt?: Date
-
-	/**
-	 * Actual profitability achieved
-	 */
-	actualProfitability?: number
-
-	/**
-	 * Strategy used to fill the order
-	 */
-	strategyUsed?: string
-
-	/**
-	 * Any tokens exchanged during the fill process
-	 */
-	exchanges?: Array<{
-		fromToken: HexString
-		toToken: HexString
-		fromAmount: string
-		toAmount: string
-		exchangeRate: string
-	}>
-
-	/**
-	 * The time it took to fill the order
-	 */
-	processingTimeMs?: number
+  /**
+   * Whether the execution was successful
+   */
+  success: boolean
+
+  /**
+   * The transaction hash if successful
+   */
+  txHash?: string
+
+  /**
+   * Error message if unsuccessful
+   */
+  error?: string
+
+  /**
+   * Gas used by the transaction
+   */
+  gasUsed?: string
+
+  /**
+   * Gas price used for the transaction
+   */
+  gasPrice?: string
+
+  /**
+   * Total transaction cost in wei
+   */
+  txCost?: string
+
+  /**
+   * Block number when the transaction was confirmed
+   */
+  confirmedAtBlock?: number
+
+  /**
+   * Timestamp when the transaction was confirmed
+   */
+  confirmedAt?: Date
+
+  /**
+   * Actual profitability achieved
+   */
+  actualProfitability?: number
+
+  /**
+   * Strategy used to fill the order
+   */
+  strategyUsed?: string
+
+  /**
+   * Any tokens exchanged during the fill process
+   */
+  exchanges?: Array<{
+    fromToken: HexString
+    toToken: HexString
+    fromAmount: string
+    toAmount: string
+    exchangeRate: string
+  }>
+
+  /**
+   * The time it took to fill the order
+   */
+  processingTimeMs?: number
 }
 
 /**
  * Represents a dispatch post for cross-chain communication
  */
 export interface DispatchPost {
-	/**
-	 * Bytes representation of the destination state machine
-	 */
-	dest: HexString
-
-	/**
-	 * The destination module
-	 */
-	to: HexString
-
-	/**
-	 * The request body
-	 */
-	body: HexString
-
-	/**
-	 * Timeout for this request in seconds
-	 */
-	timeout: bigint
-
-	/**
-	 * The amount put up to be paid to the relayer,
-	 * this is charged in `IIsmpHost.feeToken` to `msg.sender`
-	 */
-	fee: bigint
-
-	/**
-	 * Who pays for this request?
-	 */
-	payer: HexString
+  /**
+   * Bytes representation of the destination state machine
+   */
+  dest: HexString
+
+  /**
+   * The destination module
+   */
+  to: HexString
+
+  /**
+   * The request body
+   */
+  body: HexString
+
+  /**
+   * Timeout for this request in seconds
+   */
+  timeout: bigint
+
+  /**
+   * The amount put up to be paid to the relayer,
+   * this is charged in `IIsmpHost.feeToken` to `msg.sender`
+   */
+  fee: bigint
+
+  /**
+   * Who pays for this request?
+   */
+  payer: HexString
 }
 
 export interface DispatchGet {
-	/**
-	 * Bytes representation of the destination state machine
-	 */
-	dest: HexString
-
-	/**
-	 * Height at which to read the state machine
-	 */
-	height: bigint
-
-	/**
-	 * Raw storage keys to fetch values from the counterparty
-	 */
-	keys: HexString[]
-
-	/**
-	 * Timeout for this request in seconds
-	 */
-	timeout: bigint
-
-	/**
-	 * The amount put up to be paid to the relayer
-	 */
-	fee: bigint
-
-	/**
-	 * Context for the request
-	 */
-	context: HexString
+  /**
+   * Bytes representation of the destination state machine
+   */
+  dest: HexString
+
+  /**
+   * Height at which to read the state machine
+   */
+  height: bigint
+
+  /**
+   * Raw storage keys to fetch values from the counterparty
+   */
+  keys: HexString[]
+
+  /**
+   * Timeout for this request in seconds
+   */
+  timeout: bigint
+
+  /**
+   * The amount put up to be paid to the relayer
+   */
+  fee: bigint
+
+  /**
+   * Context for the request
+   */
+  context: HexString
 }
 
 export interface StateMachineHeight {
-	id: {
-		stateId: { Evm?: number; Substrate?: HexString; Polkadot?: number; Kusama?: number }
-		consensusStateId: HexString
-	}
-	height: bigint
+  id: {
+    stateId: { Evm?: number; Substrate?: HexString; Polkadot?: number; Kusama?: number }
+    consensusStateId: HexString
+  }
+  height: bigint
 }
 
 /**
  * The EvmHost protocol parameters
  */
 export interface HostParams {
-	/**
-	 * The default timeout in seconds for messages. If messages are dispatched
-	 * with a timeout value lower than this this value will be used instead
-	 */
-	defaultTimeout: bigint
-	/**
-	 * The default per byte fee
-	 */
-	perByteFee: bigint
-	/**
-	 * The cost for applications to access the hyperbridge state commitment.
-	 * They might do so because the hyperbridge state contains the verified state commitments
-	 * for all chains and they want to directly read the state of these chains state bypassing
-	 * the ISMP protocol entirely.
-	 */
-	stateCommitmentFee: bigint
-	/**
-	 * The fee token contract address. This will typically be DAI.
-	 * but we allow it to be configurable to prevent future regrets.
-	 */
-	feeToken: HexString
-	/**
-	 * The admin account, this only has the rights to freeze, or unfreeze the bridge
-	 */
-	admin: HexString
-	/**
-	 * Ismp message handler contract. This performs all verification logic
-	 * needed to validate cross-chain messages before they are dispatched to local modules
-	 */
-	handler: HexString
-	/**
-	 * The authorized host manager contract, is itself an `IIsmpModule`
-	 * which receives governance requests from the Hyperbridge chain to either
-	 * withdraw revenue from the host or update its protocol parameters
-	 */
-	hostManager: HexString
-	/**
-	 * The local UniswapV2Router02 contract, used for swapping the native token to the feeToken.
-	 */
-	uniswapV2: HexString
-	/**
-	 * The unstaking period of Polkadot's validators. In order to prevent long-range attacks
-	 */
-	unStakingPeriod: bigint
-	/**
-	 * Minimum challenge period for state commitments in seconds
-	 */
-	challengePeriod: bigint
-	/**
-	 * The consensus client contract which handles consensus proof verification
-	 */
-	consensusClient: HexString
-	/**
-	 * State machines whose state commitments are accepted
-	 */
-	readonly stateMachines: readonly bigint[]
-	/**
-	 * The state machine identifier for hyperbridge
-	 */
-	hyperbridge: HexString
+  /**
+   * The default timeout in seconds for messages. If messages are dispatched
+   * with a timeout value lower than this this value will be used instead
+   */
+  defaultTimeout: bigint
+  /**
+   * The default per byte fee
+   */
+  perByteFee: bigint
+  /**
+   * The cost for applications to access the hyperbridge state commitment.
+   * They might do so because the hyperbridge state contains the verified state commitments
+   * for all chains and they want to directly read the state of these chains state bypassing
+   * the ISMP protocol entirely.
+   */
+  stateCommitmentFee: bigint
+  /**
+   * The fee token contract address. This will typically be DAI.
+   * but we allow it to be configurable to prevent future regrets.
+   */
+  feeToken: HexString
+  /**
+   * The admin account, this only has the rights to freeze, or unfreeze the bridge
+   */
+  admin: HexString
+  /**
+   * Ismp message handler contract. This performs all verification logic
+   * needed to validate cross-chain messages before they are dispatched to local modules
+   */
+  handler: HexString
+  /**
+   * The authorized host manager contract, is itself an `IIsmpModule`
+   * which receives governance requests from the Hyperbridge chain to either
+   * withdraw revenue from the host or update its protocol parameters
+   */
+  hostManager: HexString
+  /**
+   * The local UniswapV2Router02 contract, used for swapping the native token to the feeToken.
+   */
+  uniswapV2: HexString
+  /**
+   * The unstaking period of Polkadot's validators. In order to prevent long-range attacks
+   */
+  unStakingPeriod: bigint
+  /**
+   * Minimum challenge period for state commitments in seconds
+   */
+  challengePeriod: bigint
+  /**
+   * The consensus client contract which handles consensus proof verification
+   */
+  consensusClient: HexString
+  /**
+   * State machines whose state commitments are accepted
+   */
+  readonly stateMachines: readonly bigint[]
+  /**
+   * The state machine identifier for hyperbridge
+   */
+  hyperbridge: HexString
 }
 
 export interface OrderStatusMetadata {
-	status: OrderStatus
-	chain: string
-	timestamp: bigint
-	blockNumber: string
-	transactionHash: string
-	filler?: string
+  status: OrderStatus
+  chain: string
+  timestamp: bigint
+  blockNumber: string
+  transactionHash: string
+  filler?: string
 }
 
 export interface OrderWithStatus {
-	id: string
-	user: string
-	sourceChain: string
-	destChain: string
-	commitment: string
-	deadline: bigint
-	nonce: bigint
-	fees: bigint
-	inputTokens: string[]
-	inputAmounts: bigint[]
-	inputValuesUSD: string[]
-	inputUSD: string
-	outputTokens: string[]
-	outputAmounts: bigint[]
-	outputBeneficiaries: string[]
-	calldata: string
-	status: OrderStatus
-	createdAt: Date
-	blockNumber: bigint
-	blockTimestamp: bigint
-	transactionHash: string
-	statuses: Array<{
-		status: OrderStatus
-		metadata: {
-			blockHash: string
-			blockNumber: number
-			transactionHash: string
-			timestamp: bigint
-			filler?: string
-		}
-	}>
+  id: string
+  user: string
+  sourceChain: string
+  destChain: string
+  commitment: string
+  deadline: bigint
+  nonce: bigint
+  fees: bigint
+  inputTokens: string[]
+  inputAmounts: bigint[]
+  inputValuesUSD: string[]
+  inputUSD: string
+  outputTokens: string[]
+  outputAmounts: bigint[]
+  outputBeneficiaries: string[]
+  calldata: string
+  status: OrderStatus
+  createdAt: Date
+  blockNumber: bigint
+  blockTimestamp: bigint
+  transactionHash: string
+  statuses: Array<{
+    status: OrderStatus
+    metadata: {
+      blockHash: string
+      blockNumber: number
+      transactionHash: string
+      timestamp: bigint
+      filler?: string
+    }
+  }>
 }
 
 export interface OrderResponse {
-	orderPlaceds: {
-		nodes: Array<{
-			id: string
-			user: string
-			sourceChain: string
-			destChain: string
-			commitment: string
-			deadline: string
-			nonce: string
-			fees: string
-			inputTokens: string[]
-			inputAmounts: string[]
-			inputValuesUSD: string[]
-			inputUSD: string
-			outputTokens: string[]
-			outputAmounts: string[]
-			outputBeneficiaries: string[]
-			calldata: string
-			status: OrderStatus
-			createdAt: string
-			blockNumber: string
-			blockTimestamp: string
-			transactionHash: string
-			statusMetadata: {
-				nodes: Array<{
-					status: OrderStatus
-					chain: string
-					timestamp: string
-					blockNumber: string
-					blockHash: string
-					transactionHash: string
-					filler?: string
-				}>
-			}
-		}>
-	}
-<<<<<<< HEAD
-=======
+  orderPlaceds: {
+    nodes: Array<{
+      id: string
+      user: string
+      sourceChain: string
+      destChain: string
+      commitment: string
+      deadline: string
+      nonce: string
+      fees: string
+      inputTokens: string[]
+      inputAmounts: string[]
+      inputValuesUSD: string[]
+      inputUSD: string
+      outputTokens: string[]
+      outputAmounts: string[]
+      outputBeneficiaries: string[]
+      calldata: string
+      status: OrderStatus
+      createdAt: string
+      blockNumber: string
+      blockTimestamp: string
+      transactionHash: string
+      statusMetadata: {
+        nodes: Array<{
+          status: OrderStatus
+          chain: string
+          timestamp: string
+          blockNumber: string
+          blockHash: string
+          transactionHash: string
+          filler?: string
+        }>
+      }
+    }>
+  }
 }
 
 export interface TokenPrice {
-	symbol: string
-	address?: string
-	currency: string
-	price: string
-	lastUpdatedAt: bigint
+  symbol: string
+  address?: string
+  currency: string
+  price: string
+  lastUpdatedAt: bigint
 }
 
 export interface TokenPricesResponse {
-	tokenPrices: {
-		nodes: Array<{
-			id: string
-			symbol: string
-			address: string
-			currency: string
-			price: string
-			lastUpdatedAt: bigint
-		}>
-	}
+  tokenPrices: {
+    nodes: Array<{
+      id: string
+      symbol: string
+      address: string
+      currency: string
+      price: string
+      lastUpdatedAt: bigint
+    }>
+  }
 }
 
 export interface TokenRegistry {
-	id: string
-	name: string
-	symbol: string
-	address?: string
-	updateFrequencySeconds: number
-	lastUpdatedAt: bigint
-	createdAt: Date
+  id: string
+  name: string
+  symbol: string
+  address?: string
+  updateFrequencySeconds: number
+  lastUpdatedAt: bigint
+  createdAt: Date
 }
 
 export interface TokenRegistryResponse {
-	tokenRegistries: {
-		nodes: Array<{
-			id: string
-			name: string
-			symbol: string
-			address: string
-			updateFrequencySeconds: number
-			lastUpdatedAt: bigint
-			createdAt: string
-		}>
-	}
-}
-
-export class AbortSignalInternal extends Error {
-	constructor(message: string) {
-		super()
-
-		this.name = "AbortSignalInternal"
-		this.message = message
-	}
-
-	static isError(error: unknown): error is AbortSignalInternal {
-		return error instanceof AbortSignalInternal
-	}
->>>>>>> 88c716f0
+  tokenRegistries: {
+    nodes: Array<{
+      id: string
+      name: string
+      symbol: string
+      address: string
+      updateFrequencySeconds: number
+      lastUpdatedAt: bigint
+      createdAt: string
+    }>
+  }
 }