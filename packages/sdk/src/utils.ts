--- conflicted
+++ resolved
@@ -177,7 +177,6 @@
 	const data = encodePacked(
 		["bytes", "bytes", "uint64", "uint64", "bytes", "bytes", "bytes"],
 		[toHex(post.source), toHex(post.dest), post.nonce, post.timeoutTimestamp, post.from, post.to, post.body],
-<<<<<<< HEAD
 	)
 
 	return {
@@ -235,65 +234,6 @@
 		],
 	)
 
-=======
-	)
-
-	return {
-		commitment: keccak256(data),
-		encodePacked: data,
-	}
-}
-
-export function orderCommitment(order: Order): HexString {
-	const encodedOrder = encodeAbiParameters(
-		[
-			{
-				name: "order",
-				type: "tuple",
-				components: [
-					{ name: "user", type: "bytes32" },
-					{ name: "sourceChain", type: "bytes" },
-					{ name: "destChain", type: "bytes" },
-					{ name: "deadline", type: "uint256" },
-					{ name: "nonce", type: "uint256" },
-					{ name: "fees", type: "uint256" },
-					{
-						name: "outputs",
-						type: "tuple[]",
-						components: [
-							{ name: "token", type: "bytes32" },
-							{ name: "amount", type: "uint256" },
-							{ name: "beneficiary", type: "bytes32" },
-						],
-					},
-					{
-						name: "inputs",
-						type: "tuple[]",
-						components: [
-							{ name: "token", type: "bytes32" },
-							{ name: "amount", type: "uint256" },
-						],
-					},
-					{ name: "callData", type: "bytes" },
-				],
-			},
-		],
-		[
-			{
-				user: order.user,
-				sourceChain: toHex(order.sourceChain),
-				destChain: toHex(order.destChain),
-				deadline: order.deadline,
-				nonce: order.nonce,
-				fees: order.fees,
-				outputs: order.outputs,
-				inputs: order.inputs,
-				callData: order.callData,
-			},
-		],
-	)
-
->>>>>>> 9d075f8d
 	return keccak256(encodedOrder)
 }
 
@@ -432,12 +372,6 @@
  * the gas cost for executing the transaction on the source chain.
  */
 export async function estimateGasForPost(params: {
-<<<<<<< HEAD
-	postRequest: IPostRequest
-	sourceClient: PublicClient
-	hostLatestStateMachineHeight: bigint
-	hostAddress: HexString
-=======
 	order: Order
 	sourceClient: PublicClient
 	hostNonce: bigint
@@ -446,7 +380,6 @@
 	to: HexString
 	hostAddress: HexString
 	walletAddress: HexString
->>>>>>> 9d075f8d
 }): Promise<bigint> {
 	const hostParams = await params.sourceClient.readContract({
 		address: params.hostAddress,
@@ -454,9 +387,6 @@
 		functionName: "hostParams",
 	})
 
-<<<<<<< HEAD
-	const { root, proof, index, kIndex, treeSize } = generateRootWithProof(params.postRequest, 2n ** 10n)
-=======
 	const postRequest: IPostRequest = {
 		source: params.order.destChain,
 		dest: params.order.sourceChain,
@@ -467,7 +397,6 @@
 		to: params.to,
 	}
 	const { root, proof, index, kIndex, treeSize } = generateRootWithProof(postRequest, 2n ** 10n)
->>>>>>> 9d075f8d
 	const latestStateMachineHeight = params.hostLatestStateMachineHeight
 	const overlayRootSlot = getStateCommitmentFieldSlot(
 		BigInt(4009n), // Hyperbridge chain id
@@ -493,15 +422,7 @@
 				proof: postParams,
 				requests: [
 					{
-<<<<<<< HEAD
-						request: {
-							...params.postRequest,
-							source: toHex(params.postRequest.source),
-							dest: toHex(params.postRequest.dest),
-						},
-=======
 						request: transformPostRequestForContract(postRequest),
->>>>>>> 9d075f8d
 						index,
 						kIndex,
 					},
@@ -521,11 +442,8 @@
 		],
 	})
 
-<<<<<<< HEAD
-=======
 	console.log(`Gas estimate for post ${params.order.id} on ${params.order.sourceChain} is ${gas}`)
 
->>>>>>> 9d075f8d
 	return gas
 }
 
@@ -570,8 +488,6 @@
 	)
 
 	return concatHex([requestKind, encodedRequestBody]) as HexString
-<<<<<<< HEAD
-=======
 }
 
 /**
@@ -589,5 +505,4 @@
 		timeoutTimestamp: postRequest.timeoutTimestamp,
 		body: postRequest.body,
 	}
->>>>>>> 9d075f8d
 }