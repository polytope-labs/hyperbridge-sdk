--- conflicted
+++ resolved
@@ -92,18 +92,10 @@
 	const full_key = new Uint8Array([...palletPrefix, ...storagePrefix, ...key, ...encodedStateMachineHeight])
 	const hexKey = bytesToHex(full_key)
 
-	const storageValue = await api.rpc.state.getStorage<PolkadotOption<StorageData>>(hexKey)
-
-<<<<<<< HEAD
+	const storageValue = await api.rpc.state.getStorage<PolkadotOption<Codec>>(hexKey)
+
 	if (storageValue.isSome) {
-		return StateCommitment.dec(storageValue.value.toU8a())
-=======
-	if (storage_value.isSome) {
-		// Convert to bytes regardless of input type
-		const bytes = storage_value.value.toHex()
-
-		return StateCommitment.dec(hexToBytes(bytes))
->>>>>>> 732d368e
+		return StateCommitment.dec(hexToBytes(storageValue.value.toHex()))
 	}
 
 	return null
